--- conflicted
+++ resolved
@@ -32,15 +32,9 @@
 		method = "smc";
 	};
 	
-<<<<<<< HEAD
-	memory@90000000 {
-		device_type = "memory";
-		reg = <0x0 0x90000000 0x0 0x40000000>;
-=======
 	memory@50000000 {
 		device_type = "memory";
 		reg = <0x0 0x50000000 0x0 0x30000000>;
->>>>>>> 05c2c774
 	};
 
 	gic@80000000 {
