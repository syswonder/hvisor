// Copyright (c) 2025 Syswonder
// hvisor is licensed under Mulan PSL v2.
// You can use this software according to the terms and conditions of the Mulan PSL v2.
// You may obtain a copy of Mulan PSL v2 at:
//     http://license.coscl.org.cn/MulanPSL2
// THIS SOFTWARE IS PROVIDED ON AN "AS IS" BASIS, WITHOUT WARRANTIES OF ANY KIND, EITHER
// EXPRESS OR IMPLIED, INCLUDING BUT NOT LIMITED TO NON-INFRINGEMENT, MERCHANTABILITY OR
// FIT FOR A PARTICULAR PURPOSE.
// See the Mulan PSL v2 for more details.
//
// Syswonder Website:
//      https://www.syswonder.org
//
// Authors:
//      Yulong Han <wheatfox17@icloud.com>
//
use crate::{arch::zone::HvArchZoneConfig, config::*};

pub const BOARD_NAME: &str = "ls3a5000";

pub const ROOT_ZONE_DTB_ADDR: u64 = 0x10000f000;
pub const ROOT_ZONE_KERNEL_ADDR: u64 = 0x200000;
<<<<<<< HEAD
pub const ROOT_ZONE_ENTRY: u64 = 0x9000000000e94000;
=======
pub const ROOT_ZONE_ENTRY: u64 = 0x9000000000e71000;
>>>>>>> 5bcac633
pub const ROOT_ZONE_CPUS: u64 = 1 << 0;

pub const ROOT_ZONE_NAME: &str = "root-linux-la64";

pub const ROOT_ZONE_MEMORY_REGIONS: &[HvConfigMemoryRegion] = &[
    /* memory regions */
    HvConfigMemoryRegion {
        mem_type: MEM_TYPE_RAM,
        physical_start: 0x00200000,
        virtual_start: 0x00200000,
        size: 0x0ee00000,
    }, // ram
    HvConfigMemoryRegion {
        mem_type: MEM_TYPE_RAM,
        physical_start: 0x90000000,
        virtual_start: 0x90000000,
        size: 0x10000000,
    }, // ram
    HvConfigMemoryRegion {
        mem_type: MEM_TYPE_RAM,
        physical_start: 0xf0000000,
        virtual_start: 0xf0000000,
        size: 0x10000000,
    }, // ram
    HvConfigMemoryRegion {
        mem_type: MEM_TYPE_RAM,
        physical_start: 0xc0000000,
        virtual_start: 0xc0000000,
        size: 0x30000000,
    }, // ram
    /* devices and controllers */
    HvConfigMemoryRegion {
        mem_type: MEM_TYPE_IO,
        physical_start: 0x1fe00000,
        virtual_start: 0x1fe00000,
        size: 0x2000,
    }, // uart0
    // HvConfigMemoryRegion {
    //     mem_type: MEM_TYPE_IO,
    //     physical_start: 0x100d0000,
    //     virtual_start: 0x100d0000,
    //     size: 0x1000,
    // }, // rtc
    HvConfigMemoryRegion {
        mem_type: MEM_TYPE_IO,
        physical_start: 0x10000000,
        virtual_start: 0x10000000,
        size: 0x1000,
    }, // pch-pic irq controller
    /* PCI related stuffs ... */
    // HvConfigMemoryRegion {
    //     mem_type: MEM_TYPE_IO,
    //     physical_start: 0x1a000000,
    //     virtual_start: 0x1a000000,
    //     size: 0x02000000,
    // }, // pci
    // HvConfigMemoryRegion {
    //     mem_type: MEM_TYPE_IO,
    //     physical_start: 0xefe_0000_0000,
    //     virtual_start: 0xcf_0000_0000,
    //     size: 0x20000000,
    // }, // pci config space (HT)
    // HvConfigMemoryRegion {
    //     mem_type: MEM_TYPE_IO,
    //     physical_start: 0x18408000,
    //     virtual_start: 0x18408000,
    //     size: 0x00008000,
    // }, // pci io resource
    // HvConfigMemoryRegion {
    //     mem_type: MEM_TYPE_IO,
    //     physical_start: 0x60000000,
    //     virtual_start: 0x60000000,
    //     size: 0x20000000,
    // }, // pci mem resource
    HvConfigMemoryRegion {
        mem_type: MEM_TYPE_IO,
        physical_start: 0x1001_0000,
        virtual_start: 0x1001_0000,
        size: 0x0001_0000,
    }, // ?
    /* map special regions - 2024.4.12 */
    // linux's strscpy called gpa at 0x9000_0000_0000_0000 which is ldx x, 0x9000_0000_0000_0000(a1) + 0x0(a0) why ?
    // __memcpy_fromio 0xf0000 why?
    HvConfigMemoryRegion {
        mem_type: MEM_TYPE_RAM,
        physical_start: 0x1000,
        virtual_start: 0x0,
        size: 0x10000,
    }, // 0x0
    HvConfigMemoryRegion {
        mem_type: MEM_TYPE_RAM,
        physical_start: 0xf0000,
        virtual_start: 0xf0000,
        size: 0x10000,
    }, // 0xf0000
];

pub const ROOT_ZONE_IRQS: [u32; 0] = [];
pub const ROOT_ARCH_ZONE_CONFIG: HvArchZoneConfig = HvArchZoneConfig { dummy: 0 };

pub const ROOT_PCI_CONFIG: HvPciConfig = HvPciConfig {
    ecam_base: 0xfe00000000,
    ecam_size: 0x20000000,
    io_base: 0x18408000,
    io_size: 0x8000,
    pci_io_base: 0x00008000,
    mem32_base: 0x0,
    mem32_size: 0x0,
    pci_mem32_base: 0x0,
    mem64_base: 0x60000000,
    mem64_size: 0x20000000,
    pci_mem64_base: 0x60000000,
};

/* 00:00.0, 00:00.1, 00:00.2, 00:00.3, 00:04.0, 00:04.1*/
/* 00:05.0, 00:05.1, 00:06.0, 00:06.1, 00:06.2 */
/* 00:07.0, 00:08.0, 00:09.0, 00:0a.0, 00:0b.0 */
/* 00:0c.0, 00:0d.0, 00:0f.0, 00:10.0, 00:13.0 */
/* 00:16.0, 00:19.0, 02:00.0, 05:00.0 */
/* 08:00.0, 08:00.1, 08:00.2, 08:00.3 net*/
pub const ROOT_PCI_DEVS: [u64; 26] = [0, 1, 2, 3, 4 << 3, (4 << 3) + 1,
5 << 3, (5 << 3) + 1, 6 << 3, (6 << 3) + 1, (6 << 3) + 2,
7 << 3, 8 << 3, 9 << 3, 0xa << 3, 0xb << 3,
0xc << 3, 0xd << 3, 0xf << 3, 0x10 << 3, 0x13 << 3,
0x16 << 3, 0x19 << 3, 2 << 8, 5 << 8,
(8 << 8) + 0];<|MERGE_RESOLUTION|>--- conflicted
+++ resolved
@@ -20,11 +20,7 @@
 
 pub const ROOT_ZONE_DTB_ADDR: u64 = 0x10000f000;
 pub const ROOT_ZONE_KERNEL_ADDR: u64 = 0x200000;
-<<<<<<< HEAD
 pub const ROOT_ZONE_ENTRY: u64 = 0x9000000000e94000;
-=======
-pub const ROOT_ZONE_ENTRY: u64 = 0x9000000000e71000;
->>>>>>> 5bcac633
 pub const ROOT_ZONE_CPUS: u64 = 1 << 0;
 
 pub const ROOT_ZONE_NAME: &str = "root-linux-la64";
@@ -81,24 +77,24 @@
     //     virtual_start: 0x1a000000,
     //     size: 0x02000000,
     // }, // pci
-    // HvConfigMemoryRegion {
-    //     mem_type: MEM_TYPE_IO,
-    //     physical_start: 0xefe_0000_0000,
-    //     virtual_start: 0xcf_0000_0000,
-    //     size: 0x20000000,
-    // }, // pci config space (HT)
-    // HvConfigMemoryRegion {
-    //     mem_type: MEM_TYPE_IO,
-    //     physical_start: 0x18408000,
-    //     virtual_start: 0x18408000,
-    //     size: 0x00008000,
-    // }, // pci io resource
-    // HvConfigMemoryRegion {
-    //     mem_type: MEM_TYPE_IO,
-    //     physical_start: 0x60000000,
-    //     virtual_start: 0x60000000,
-    //     size: 0x20000000,
-    // }, // pci mem resource
+    HvConfigMemoryRegion {
+        mem_type: MEM_TYPE_IO,
+        physical_start: 0xefe_0000_0000,
+        virtual_start: 0xfe_0000_0000,
+        size: 0x20000000,
+    }, // pci config space (HT)
+    HvConfigMemoryRegion {
+        mem_type: MEM_TYPE_IO,
+        physical_start: 0x18408000,
+        virtual_start: 0x18408000,
+        size: 0x00008000,
+    }, // pci io resource
+    HvConfigMemoryRegion {
+        mem_type: MEM_TYPE_IO,
+        physical_start: 0x60000000,
+        virtual_start: 0x60000000,
+        size: 0x20000000,
+    }, // pci mem resource
     HvConfigMemoryRegion {
         mem_type: MEM_TYPE_IO,
         physical_start: 0x1001_0000,
@@ -145,9 +141,11 @@
 /* 00:0c.0, 00:0d.0, 00:0f.0, 00:10.0, 00:13.0 */
 /* 00:16.0, 00:19.0, 02:00.0, 05:00.0 */
 /* 08:00.0, 08:00.1, 08:00.2, 08:00.3 net*/
-pub const ROOT_PCI_DEVS: [u64; 26] = [0, 1, 2, 3, 4 << 3, (4 << 3) + 1,
-5 << 3, (5 << 3) + 1, 6 << 3, (6 << 3) + 1, (6 << 3) + 2,
-7 << 3, 8 << 3, 9 << 3, 0xa << 3, 0xb << 3,
-0xc << 3, 0xd << 3, 0xf << 3, 0x10 << 3, 0x13 << 3,
-0x16 << 3, 0x19 << 3, 2 << 8, 5 << 8,
-(8 << 8) + 0];+// pub const ROOT_PCI_DEVS: [u64; 24] = [0, 1, 2, 3, 4 << 3, (4 << 3) + 1,
+// 5 << 3, (5 << 3) + 1,0x30,
+// 7 << 3, 8 << 3, 9 << 3, 0xa << 3, 0xb << 3,
+// 0xc << 3, 0xd << 3, 0xf << 3, 0x10 << 3, 0x13 << 3,
+// 0x16 << 3, 0x19 << 3, 2 << 8, 5 << 8,
+// (8 << 8) + 3];
+
+pub const ROOT_PCI_DEVS: [u64; 1] = [(8 << 8) + 3];