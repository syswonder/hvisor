// Copyright (c) 2025 Syswonder
// hvisor is licensed under Mulan PSL v2.
// You can use this software according to the terms and conditions of the Mulan PSL v2.
// You may obtain a copy of Mulan PSL v2 at:
//     http://license.coscl.org.cn/MulanPSL2
// THIS SOFTWARE IS PROVIDED ON AN "AS IS" BASIS, WITHOUT WARRANTIES OF ANY KIND, EITHER
// EXPRESS OR IMPLIED, INCLUDING BUT NOT LIMITED TO NON-INFRINGEMENT, MERCHANTABILITY OR
// FIT FOR A PARTICULAR PURPOSE.
// See the Mulan PSL v2 for more details.
//
// Syswonder Website:
//      https://www.syswonder.org
//
// Authors:
//
use crate::{
    arch::{
        mmu::MemoryType,
        zone::{GicConfig, Gicv2Config, HvArchZoneConfig},
    },
    config::*,
    pci::vpci_dev::VpciDevType,
};

use crate::pci_dev;

pub const BOARD_NAME: &str = "qemu-gicv2";

pub const BOARD_NCPUS: usize = 4;
pub const BOARD_UART_BASE: u64 = 0x9000000;

#[rustfmt::skip]
pub static BOARD_MPIDR_MAPPINGS: [u64; BOARD_NCPUS] = [
    0x0,   // cpu0
    0x1,   // cpu1
    0x2,   // cpu2
    0x3,   // cpu3
];

/// The physical memory layout of the board.
/// Each address should align to 2M (0x200000).
/// Addresses must be in ascending order.
#[rustfmt::skip]
pub const BOARD_PHYSMEM_LIST: &[(u64, u64, MemoryType)] = &[
 // (       start,           end,                type)
    (         0x0,    0x10000000,  MemoryType::Device),
    (  0x40000000,   0x100000000,  MemoryType::Normal),
    (0x4010000000,  0x4020000000,  MemoryType::Device),
];

pub const ROOT_ZONE_DTB_ADDR: u64 = 0xa0000000;
pub const ROOT_ZONE_KERNEL_ADDR: u64 = 0xa0400000;
pub const ROOT_ZONE_ENTRY: u64 = 0xa0400000;
pub const ROOT_ZONE_CPUS: u64 = (1 << 0) | (1 << 1);

pub const ROOT_ZONE_NAME: &str = "root-linux";

pub const ROOT_ZONE_MEMORY_REGIONS: [HvConfigMemoryRegion; 3] = [
    HvConfigMemoryRegion {
        mem_type: MEM_TYPE_RAM,
        physical_start: 0x50000000,
        virtual_start: 0x50000000,
        size: 0x70000000,
    }, // ram
    HvConfigMemoryRegion {
        mem_type: MEM_TYPE_IO,
        physical_start: 0x9000000,
        virtual_start: 0x9000000,
        size: 0x1000,
    }, // serial
    HvConfigMemoryRegion {
        mem_type: MEM_TYPE_IO,
        physical_start: 0xa000000,
        virtual_start: 0xa000000,
        size: 0x4000,
    }, // virtio
];

// 35 36 37 38 -> pcie intx#
// 65 -> ivc
pub const ROOT_ZONE_IRQS_BITMAP: &[BitmapWord] = &get_irqs_bitmap(&[33, 64, 77, 79, 35, 36, 37, 38, 65]);

pub const ROOT_ARCH_ZONE_CONFIG: HvArchZoneConfig = HvArchZoneConfig {
    is_aarch32: 0,
    gic_config: GicConfig::Gicv2(Gicv2Config {
        gicd_base: 0x8000000,
        gicd_size: 0x10000,
        gicc_base: 0x8010000,
        gicc_size: 0x10000,
        gicc_offset: 0x0,
        gich_base: 0x8030000,
        gich_size: 0x10000,
        gicv_base: 0x8040000,
        gicv_size: 0x10000,
    }),
};

<<<<<<< HEAD

pub const ROOT_PCI_CONFIG: [HvPciConfig; 1] = [
    HvPciConfig {
        ecam_base: 0x4010000000,
        ecam_size: 0x10000000,
        io_base: 0x3eff0000,
        io_size: 0x10000,
        pci_io_base: 0x0,
        mem32_base: 0x10000000,
        mem32_size: 0x2eff0000,
        pci_mem32_base: 0x10000000,
        mem64_base: 0x8000000000,
        mem64_size: 0x8000000000,
        pci_mem64_base: 0x8000000000,
    }
];
=======
pub const ROOT_PCI_CONFIG: HvPciConfig = HvPciConfig {
    ecam_base: 0x4010000000,
    ecam_size: 0x10000000,
    io_base: 0x3eff0000,
    io_size: 0x10000,
    pci_io_base: 0x0,
    mem32_base: 0x10000000,
    mem32_size: 0x2eff0000,
    pci_mem32_base: 0x10000000,
    mem64_base: 0x8000000000,
    mem64_size: 0x8000000000,
    pci_mem64_base: 0x8000000000,
};
>>>>>>> 96f027d0

pub const ROOT_ZONE_IVC_CONFIG: [HvIvcConfig; 0] = [];

pub const ROOT_PCI_DEVS: [HvPciDevConfig; 3] = [
    pci_dev!(0x0, 0x0, 0x0, VpciDevType::Physical),
    pci_dev!(0x0, 0x1, 0x0, VpciDevType::Physical),
    pci_dev!(0x0, 0x2, 0x0, VpciDevType::Physical),
];<|MERGE_RESOLUTION|>--- conflicted
+++ resolved
@@ -95,7 +95,6 @@
     }),
 };
 
-<<<<<<< HEAD
 
 pub const ROOT_PCI_CONFIG: [HvPciConfig; 1] = [
     HvPciConfig {
@@ -112,21 +111,6 @@
         pci_mem64_base: 0x8000000000,
     }
 ];
-=======
-pub const ROOT_PCI_CONFIG: HvPciConfig = HvPciConfig {
-    ecam_base: 0x4010000000,
-    ecam_size: 0x10000000,
-    io_base: 0x3eff0000,
-    io_size: 0x10000,
-    pci_io_base: 0x0,
-    mem32_base: 0x10000000,
-    mem32_size: 0x2eff0000,
-    pci_mem32_base: 0x10000000,
-    mem64_base: 0x8000000000,
-    mem64_size: 0x8000000000,
-    pci_mem64_base: 0x8000000000,
-};
->>>>>>> 96f027d0
 
 pub const ROOT_ZONE_IVC_CONFIG: [HvIvcConfig; 0] = [];
 
