--- conflicted
+++ resolved
@@ -50,13 +50,8 @@
 ];
 
 pub const ROOT_ZONE_DTB_ADDR: u64 = 0xa0000000;
-<<<<<<< HEAD
 pub const ROOT_ZONE_KERNEL_ADDR: u64 = 0x00280000 ;
 pub const ROOT_ZONE_ENTRY: u64 = 0x00280000 ;
-=======
-pub const ROOT_ZONE_KERNEL_ADDR: u64 = 0x60080000;
-pub const ROOT_ZONE_ENTRY: u64 = 0x60080000;
->>>>>>> 96f027d0
 //pub const ROOT_ZONE_CPUS: u64 = (1 << 0) ;
 pub const ROOT_ZONE_CPUS: u64 = (1 << 0) | (1 << 1);
 
