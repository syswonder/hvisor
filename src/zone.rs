--- conflicted
+++ resolved
@@ -8,14 +8,9 @@
 use crate::device::virtio_trampoline::mmio_virtio_handler;
 use crate::error::HvResult;
 use crate::memory::addr::GuestPhysAddr;
-<<<<<<< HEAD
 use crate::memory::{MMIOConfig, MMIOHandler, MMIORegion, MemoryRegion, MemorySet};
 use crate::percpu::{get_cpu_data, this_zone, CpuSet};
 use core::ops::Add;
-=======
-use crate::memory::{MMIOConfig, MMIOHandler, MMIORegion, MemorySet};
-use crate::percpu::{get_cpu_data, this_zone, CpuSet};
->>>>>>> 1d706d66
 use core::panic;
 
 pub struct Zone {
@@ -117,19 +112,11 @@
     ZONE_LIST.read().get(0).cloned().unwrap()
 }
 
-<<<<<<< HEAD
-pub fn init_root_zone(zone: Arc<RwLock<Zone>>) {
-	ROOT_ZONE.call_once(|| zone.clone());
-}
-
-/// Add zone to ZONE_LIST
-=======
 pub fn is_this_root_zone() -> bool {
     Arc::ptr_eq(&this_zone(), &root_zone())
 } 
 
 /// Add zone to CELL_LIST
->>>>>>> 1d706d66
 pub fn add_zone(zone: Arc<RwLock<Zone>>) {
     ZONE_LIST.write().push(zone);
 }
@@ -154,13 +141,10 @@
         .cloned()
 }
 
-<<<<<<< HEAD
 pub fn this_zone_id() -> usize {
     this_zone().read().id
 }
 
-=======
->>>>>>> 1d706d66
 pub fn zone_create(
     zone_id: usize,
     dtb_ptr: *const u8,
