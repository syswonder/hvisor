--- conflicted
+++ resolved
@@ -39,12 +39,8 @@
     pub cpu_set: CpuSet,
     pub irq_bitmap: [u32; 1024 / 32],
     pub gpm: MemorySet<Stage2PageTable>,
-<<<<<<< HEAD
     #[cfg(all(target_arch = "riscv64", feature = "plic"))]
     pub vplic: Option<vplic::VirtualPLIC>,
-=======
-    pub pciroot: PciRoot,
->>>>>>> 103a306d
     pub is_err: bool,
     #[cfg(feature = "pci")]
     pub vpci_bus: VirtualRootComplex,
@@ -61,13 +57,8 @@
             mmio: Vec::new(),
             irq_bitmap: [0; 1024 / 32],
             is_err: false,
-<<<<<<< HEAD
-            #[cfg(all(target_arch = "riscv64", feature = "plic"))]
-            vplic: None,
             #[cfg(feature = "pci")]
             vpci_bus: VirtualRootComplex::new(),
-=======
->>>>>>> 103a306d
         }
     }
 
@@ -217,27 +208,11 @@
     let mut zone = Zone::new(zone_id, &config.name);
     zone.pt_init(config.memory_regions()).unwrap();
     zone.mmio_init(&config.arch_config);
-<<<<<<< HEAD
     #[cfg(feature = "pci")]
     {
         let _ = zone.virtual_pci_mmio_init(&config.pci_config);
         let _ = zone.guest_pci_init(&config.alloc_pci_devs, config.num_pci_devs);
     }
-    #[cfg(target_arch = "aarch64")]
-    zone.ivc_init(config.ivc_config());
-
-    /* loongarch page table emergency */
-    /* Kai: Maybe unnecessary but i can't boot vms on my 3A6000 PC without this function. */
-    #[cfg(target_arch = "loongarch64")]
-    zone.page_table_emergency(
-        config.pci_config[0].ecam_base as _,
-        config.pci_config[0].ecam_size as _,
-    )?;
-
-    let mut _cpu_num = 0;
-=======
-
-    zone.arch_zone_configuration(config)?;
     // #[cfg(target_arch = "aarch64")]
     // zone.ivc_init(config.ivc_config());
 
@@ -245,18 +220,11 @@
     /* Kai: Maybe unnecessary but i can't boot vms on my 3A6000 PC without this function. */
     // #[cfg(target_arch = "loongarch64")]
     // zone.page_table_emergency(
-    //     config.pci_config.ecam_base as _,
-    //     config.pci_config.ecam_size as _,
+    //     config.pci_config[0].ecam_base as _,
+    //     config.pci_config[0].ecam_size as _,
     // )?;
 
-    zone.pci_init(
-        &config.pci_config,
-        config.num_pci_devs as _,
-        &config.alloc_pci_devs,
-    );
-
     let mut cpu_num = 0;
->>>>>>> 103a306d
 
     for cpu_id in config.cpus().iter() {
         if let Some(zone) = get_cpu_data(*cpu_id as _).zone.clone() {
