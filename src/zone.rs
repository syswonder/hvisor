// Copyright (c) 2025 Syswonder
// hvisor is licensed under Mulan PSL v2.
// You can use this software according to the terms and conditions of the Mulan PSL v2.
// You may obtain a copy of Mulan PSL v2 at:
//     http://license.coscl.org.cn/MulanPSL2
// THIS SOFTWARE IS PROVIDED ON AN "AS IS" BASIS, WITHOUT WARRANTIES OF ANY KIND, EITHER
// EXPRESS OR IMPLIED, INCLUDING BUT NOT LIMITED TO NON-INFRINGEMENT, MERCHANTABILITY OR
// FIT FOR A PARTICULAR PURPOSE.
// See the Mulan PSL v2 for more details.
//
// Syswonder Website:
//      https://www.syswonder.org
//
// Authors:
//
use alloc::sync::Arc;
use alloc::vec::Vec;
// use psci::error::INVALID_ADDRESS;
use crate::consts::{INVALID_ADDRESS, MAX_CPU_NUM};
use crate::pci::pci::PciRoot;
use spin::RwLock;

use crate::arch::mm::new_s2_memory_set;
use crate::arch::s2pt::Stage2PageTable;
use crate::config::{HvZoneConfig, CONFIG_NAME_MAXLEN};

use crate::error::HvResult;
use crate::memory::addr::GuestPhysAddr;
use crate::memory::{MMIOConfig, MMIOHandler, MMIORegion, MemorySet};
use crate::percpu::{get_cpu_data, this_zone, CpuSet};
use core::panic;

#[cfg(target_arch = "x86_64")]
use crate::arch::msr::MsrBitmap;
#[cfg(target_arch = "x86_64")]
use crate::arch::pio::PortIoBitmap;

pub struct Zone {
    pub name: [u8; CONFIG_NAME_MAXLEN],
    pub id: usize,
    pub mmio: Vec<MMIOConfig>,
    pub cpu_num: usize,
    pub cpu_set: CpuSet,
    pub irq_bitmap: [u32; 1024 / 32],
    pub gpm: MemorySet<Stage2PageTable>,
    pub pciroot: PciRoot,
    pub is_err: bool,

    #[cfg(target_arch = "x86_64")]
    pub msr_bitmap: MsrBitmap,
    // x86_64 io port is quite different, and has to be seperate from gpm
    #[cfg(target_arch = "x86_64")]
    pub pio_bitmap: PortIoBitmap,
}

impl Zone {
    pub fn new(zoneid: usize, name: &[u8]) -> Self {
        Self {
            name: name.try_into().unwrap(),
            id: zoneid,
            gpm: new_s2_memory_set(),
            cpu_num: 0,
            cpu_set: CpuSet::new(MAX_CPU_NUM as usize, 0),
            mmio: Vec::new(),
            irq_bitmap: [0; 1024 / 32],
            pciroot: PciRoot::new(),
            is_err: false,
<<<<<<< HEAD
            #[cfg(all(target_arch = "riscv64", feature = "plic"))]
            vplic: None,

            #[cfg(target_arch = "x86_64")]
            msr_bitmap: MsrBitmap::new(),
            #[cfg(target_arch = "x86_64")]
            pio_bitmap: PortIoBitmap::new(zoneid),
=======
>>>>>>> 9e9ebec9
        }
    }

    // pub fn suspend(&self) {
    //     trace!("suspending cpu_set = {:#x?}", self.cpu_set);
    //     self.cpu_set.iter_except(this_cpu_id()).for_each(|cpu_id| {
    //         trace!("try to suspend cpu_id = {:#x?}", cpu_id);
    //         suspend_cpu(cpu_id);
    //     });
    //     info!("send sgi done!");
    // }

    // pub fn resume(&self) {
    //     trace!("resuming cpu_set = {:#x?}", self.cpu_set);
    //     self.cpu_set.iter_except(this_cpu_id()).for_each(|cpu_id| {
    //         trace!("try to resume cpu_id = {:#x?}", cpu_id);
    //         resume_cpu(cpu_id);
    //     });
    // }

    // pub fn owns_cpu(&self, id: usize) -> bool {
    //     self.cpu_set.contains_cpu(id)
    // }

    /// Register a mmio region and its handler.
    pub fn mmio_region_register(
        &mut self,
        start: GuestPhysAddr,
        size: usize,
        handler: MMIOHandler,
        arg: usize,
    ) {
        if let Some(mmio) = self.mmio.iter_mut().find(|mmio| mmio.region.start == start) {
            warn!("duplicated mmio region {:#x?}", mmio);
            if mmio.region.size != size {
                error!("duplicated mmio region size not match, PLEASE CHECK!!!");
            }
            mmio.handler = handler;
            mmio.arg = arg;
        } else {
            self.mmio.push(MMIOConfig {
                region: MMIORegion { start, size },
                handler,
                arg,
            })
        }
    }
    #[allow(dead_code)]
    /// Remove the mmio region beginning at `start`.
    pub fn mmio_region_remove(&mut self, start: GuestPhysAddr) {
        if let Some((idx, _)) = self
            .mmio
            .iter()
            .enumerate()
            .find(|(_, mmio)| mmio.region.start == start)
        {
            self.mmio.remove(idx);
        }
    }
    /// Find the mmio region contains (addr..addr+size).
    pub fn find_mmio_region(
        &self,
        addr: GuestPhysAddr,
        size: usize,
    ) -> Option<(MMIORegion, MMIOHandler, usize)> {
        self.mmio
            .iter()
            .find(|cfg| cfg.region.contains_region(addr, size))
            .map(|cfg| (cfg.region, cfg.handler, cfg.arg))
    }
    /// If irq_id belongs to this zone
    pub fn irq_in_zone(&self, irq_id: u32) -> bool {
        let idx = (irq_id / 32) as usize;
        let bit_pos = (irq_id % 32) as usize;
        (self.irq_bitmap[idx] & (1 << bit_pos)) != 0
    }
}

static ZONE_LIST: RwLock<Vec<Arc<RwLock<Zone>>>> = RwLock::new(vec![]);

pub fn root_zone() -> Arc<RwLock<Zone>> {
    ZONE_LIST.read().get(0).cloned().unwrap()
}

pub fn is_this_root_zone() -> bool {
    Arc::ptr_eq(&this_zone(), &root_zone())
}

/// Add zone to CELL_LIST
pub fn add_zone(zone: Arc<RwLock<Zone>>) {
    ZONE_LIST.write().push(zone);
}

/// Remove zone from ZONE_LIST
pub fn remove_zone(zone_id: usize) {
    let mut zone_list = ZONE_LIST.write();
    let (idx, _) = zone_list
        .iter()
        .enumerate()
        .find(|(_, zone)| zone.read().id == zone_id)
        .unwrap();
    let removed_zone = zone_list.remove(idx);
    assert_eq!(Arc::strong_count(&removed_zone), 1);
}

pub fn find_zone(zone_id: usize) -> Option<Arc<RwLock<Zone>>> {
    ZONE_LIST
        .read()
        .iter()
        .find(|zone| zone.read().id == zone_id)
        .cloned()
}

pub fn all_zones_info() -> Vec<ZoneInfo> {
    let zone_list = ZONE_LIST.read();

    zone_list
        .iter()
        .map(|zone| {
            let zone_lock = zone.read();
            ZoneInfo {
                zone_id: zone_lock.id as u32,
                cpus: zone_lock.cpu_set.bitmap,
                name: zone_lock.name.clone(),
                is_err: zone_lock.is_err as u8,
            }
        })
        .collect()
}

pub fn this_zone_id() -> usize {
    this_zone().read().id
}

pub fn zone_create(config: &HvZoneConfig) -> HvResult<Arc<RwLock<Zone>>> {
    // we create the new zone here
    // TODO: create Zone with cpu_set
    let zone_id = config.zone_id as usize;

    if find_zone(zone_id).is_some() {
        return hv_result_err!(
            EINVAL,
            format!("Failed to create zone: zone_id {} already exists", zone_id)
        );
    }

    let mut zone = Zone::new(zone_id, &config.name);
    zone.pt_init(config.memory_regions()).unwrap();
    zone.mmio_init(&config.arch_config);

    zone.arch_zone_configuration(config)?;
    // #[cfg(target_arch = "aarch64")]
    // zone.ivc_init(config.ivc_config());

    /* loongarch page table emergency */
    /* Kai: Maybe unnecessary but i can't boot vms on my 3A6000 PC without this function. */
    // #[cfg(target_arch = "loongarch64")]
    // zone.page_table_emergency(
    //     config.pci_config.ecam_base as _,
    //     config.pci_config.ecam_size as _,
    // )?;

<<<<<<< HEAD
    #[cfg(all(feature = "pci", not(target_arch = "x86_64")))]
=======
>>>>>>> 9e9ebec9
    zone.pci_init(
        &config.pci_config,
        config.num_pci_devs as _,
        &config.alloc_pci_devs,
    );

    let mut cpu_num = 0;

    for cpu_id in config.cpus().iter() {
        if let Some(zone) = get_cpu_data(*cpu_id as _).zone.clone() {
            return hv_result_err!(
                EBUSY,
                format!(
                    "Failed to create zone: cpu {} already belongs to zone {}",
                    cpu_id,
                    zone.read().id
                )
            );
        }
        zone.cpu_set.set_bit(*cpu_id as _);
        cpu_num += 1;
    }

    zone.cpu_num = cpu_num;
    // Initialize the virtual interrupt controller, it needs zone.cpu_num
    zone.virqc_init(config);

    zone.irq_bitmap_init(config.interrupts());

    let mut dtb_ipa = INVALID_ADDRESS as u64;
    for region in config.memory_regions() {
        // region contains config.dtb_load_paddr?
        if region.physical_start <= config.dtb_load_paddr
            && region.physical_start + region.size > config.dtb_load_paddr
        {
            dtb_ipa = region.virtual_start + config.dtb_load_paddr - region.physical_start;
        }
    }
    info!("zone cpu_set: {:#b}", zone.cpu_set.bitmap);
    let cpu_set = zone.cpu_set;

    #[cfg(target_arch = "x86_64")]
    {
        zone.pci_init(
            &config.pci_config,
            config.num_pci_devs as _,
            &config.alloc_pci_devs,
        );
        info!("{:#x?}", config.pci_config);
        crate::arch::boot::BootParams::fill(&config, &mut zone.gpm);
        crate::arch::acpi::copy_to_guest_memory_region(&config, &cpu_set);
    }

    let new_zone_pointer = Arc::new(RwLock::new(zone));
    {
        cpu_set.iter().for_each(|cpuid| {
            let cpu_data = get_cpu_data(cpuid);
            cpu_data.zone = Some(new_zone_pointer.clone());
            //chose boot cpu
            if cpuid == cpu_set.first_cpu().unwrap() {
                cpu_data.boot_cpu = true;

                #[cfg(target_arch = "x86_64")]
                cpu_data.arch_cpu.set_boot_cpu_vm_launch_regs(
                    config.arch_config.kernel_entry_gpa as _,
                    config.arch_config.setup_load_gpa as _,
                );
            }
            cpu_data.cpu_on_entry = config.entry_point as _;
            cpu_data.dtb_ipa = dtb_ipa as _;
            #[cfg(target_arch = "aarch64")]
            {
                cpu_data.arch_cpu.is_aarch32 = config.arch_config.is_aarch32 != 0;
            }
        });
    }

    Ok(new_zone_pointer)
}

#[repr(C)]
#[derive(Clone, Copy, Debug)]
pub struct ZoneInfo {
    zone_id: u32,
    cpus: u64,
    name: [u8; CONFIG_NAME_MAXLEN],
    is_err: u8,
}
// Be careful about dead lock for zone.write()
pub fn zone_error() {
    if is_this_root_zone() {
        panic!("root zone has some error");
    }
    let zone = this_zone();
    let zone_id = zone.read().id;
    error!("zone {} has some error, please shut down it", zone_id);

    let mut zone_w = zone.write();
    zone_w.is_err = true;

    drop(zone_w);
    drop(zone);
}

#[test_case]
fn test_add_and_remove_zone() {
    let zone_count = 50;
    let zone_count_before = ZONE_LIST.read().len();
    for i in 0..zone_count {
        let u8name_array = [i as u8; CONFIG_NAME_MAXLEN];
        let zone = Zone::new(i, &u8name_array);
        ZONE_LIST.write().push(Arc::new(RwLock::new(zone)));
    }
    for i in 0..zone_count {
        remove_zone(i);
    }
    assert_eq!(ZONE_LIST.read().len(), zone_count_before);
}<|MERGE_RESOLUTION|>--- conflicted
+++ resolved
@@ -30,11 +30,6 @@
 use crate::percpu::{get_cpu_data, this_zone, CpuSet};
 use core::panic;
 
-#[cfg(target_arch = "x86_64")]
-use crate::arch::msr::MsrBitmap;
-#[cfg(target_arch = "x86_64")]
-use crate::arch::pio::PortIoBitmap;
-
 pub struct Zone {
     pub name: [u8; CONFIG_NAME_MAXLEN],
     pub id: usize,
@@ -45,12 +40,6 @@
     pub gpm: MemorySet<Stage2PageTable>,
     pub pciroot: PciRoot,
     pub is_err: bool,
-
-    #[cfg(target_arch = "x86_64")]
-    pub msr_bitmap: MsrBitmap,
-    // x86_64 io port is quite different, and has to be seperate from gpm
-    #[cfg(target_arch = "x86_64")]
-    pub pio_bitmap: PortIoBitmap,
 }
 
 impl Zone {
@@ -65,16 +54,6 @@
             irq_bitmap: [0; 1024 / 32],
             pciroot: PciRoot::new(),
             is_err: false,
-<<<<<<< HEAD
-            #[cfg(all(target_arch = "riscv64", feature = "plic"))]
-            vplic: None,
-
-            #[cfg(target_arch = "x86_64")]
-            msr_bitmap: MsrBitmap::new(),
-            #[cfg(target_arch = "x86_64")]
-            pio_bitmap: PortIoBitmap::new(zoneid),
-=======
->>>>>>> 9e9ebec9
         }
     }
 
@@ -225,30 +204,7 @@
     zone.pt_init(config.memory_regions()).unwrap();
     zone.mmio_init(&config.arch_config);
 
-    zone.arch_zone_configuration(config)?;
-    // #[cfg(target_arch = "aarch64")]
-    // zone.ivc_init(config.ivc_config());
-
-    /* loongarch page table emergency */
-    /* Kai: Maybe unnecessary but i can't boot vms on my 3A6000 PC without this function. */
-    // #[cfg(target_arch = "loongarch64")]
-    // zone.page_table_emergency(
-    //     config.pci_config.ecam_base as _,
-    //     config.pci_config.ecam_size as _,
-    // )?;
-
-<<<<<<< HEAD
-    #[cfg(all(feature = "pci", not(target_arch = "x86_64")))]
-=======
->>>>>>> 9e9ebec9
-    zone.pci_init(
-        &config.pci_config,
-        config.num_pci_devs as _,
-        &config.alloc_pci_devs,
-    );
-
     let mut cpu_num = 0;
-
     for cpu_id in config.cpus().iter() {
         if let Some(zone) = get_cpu_data(*cpu_id as _).zone.clone() {
             return hv_result_err!(
@@ -263,8 +219,30 @@
         zone.cpu_set.set_bit(*cpu_id as _);
         cpu_num += 1;
     }
-
     zone.cpu_num = cpu_num;
+    info!("zone cpu_set: {:#b}", zone.cpu_set.bitmap);
+    let cpu_set = zone.cpu_set;
+
+    zone.arch_zone_pre_configuration(config)?;
+    // #[cfg(target_arch = "aarch64")]
+    // zone.ivc_init(config.ivc_config());
+
+    /* loongarch page table emergency */
+    /* Kai: Maybe unnecessary but i can't boot vms on my 3A6000 PC without this function. */
+    // #[cfg(target_arch = "loongarch64")]
+    // zone.page_table_emergency(
+    //     config.pci_config.ecam_base as _,
+    //     config.pci_config.ecam_size as _,
+    // )?;
+
+    zone.pci_init(
+        &config.pci_config,
+        config.num_pci_devs as _,
+        &config.alloc_pci_devs,
+    );
+
+    zone.arch_zone_post_configuration(config)?;
+
     // Initialize the virtual interrupt controller, it needs zone.cpu_num
     zone.virqc_init(config);
 
@@ -278,20 +256,6 @@
         {
             dtb_ipa = region.virtual_start + config.dtb_load_paddr - region.physical_start;
         }
-    }
-    info!("zone cpu_set: {:#b}", zone.cpu_set.bitmap);
-    let cpu_set = zone.cpu_set;
-
-    #[cfg(target_arch = "x86_64")]
-    {
-        zone.pci_init(
-            &config.pci_config,
-            config.num_pci_devs as _,
-            &config.alloc_pci_devs,
-        );
-        info!("{:#x?}", config.pci_config);
-        crate::arch::boot::BootParams::fill(&config, &mut zone.gpm);
-        crate::arch::acpi::copy_to_guest_memory_region(&config, &cpu_set);
     }
 
     let new_zone_pointer = Arc::new(RwLock::new(zone));
@@ -302,12 +266,6 @@
             //chose boot cpu
             if cpuid == cpu_set.first_cpu().unwrap() {
                 cpu_data.boot_cpu = true;
-
-                #[cfg(target_arch = "x86_64")]
-                cpu_data.arch_cpu.set_boot_cpu_vm_launch_regs(
-                    config.arch_config.kernel_entry_gpa as _,
-                    config.arch_config.setup_load_gpa as _,
-                );
             }
             cpu_data.cpu_on_entry = config.entry_point as _;
             cpu_data.dtb_ipa = dtb_ipa as _;
