--- conflicted
+++ resolved
@@ -10,11 +10,8 @@
 use crate::memory::addr::GuestPhysAddr;
 use crate::memory::{MMIOConfig, MMIOHandler, MMIORegion, MemorySet};
 use crate::percpu::{get_cpu_data, this_zone, CpuSet};
-<<<<<<< HEAD
 use crate::platform::qemu_aarch64::ROOT_ZONE_ENTRY;
 use core::ops::Add;
-=======
->>>>>>> 4e91e735
 use core::panic;
 
 pub struct Zone {
@@ -152,6 +149,7 @@
 
 pub fn zone_create(
     zone_id: usize,
+	guest_entry: usize,
     dtb_ptr: *const u8,
     dtb_ipa: usize,
 ) -> HvResult<Arc<RwLock<Zone>>> {
@@ -159,7 +157,6 @@
     // TODO: create Zone with cpu_set
     info!("zone_create: zone_id: {}, dtb_ptr: {:#x}, dtb_ipa: {:#x}", zone_id, dtb_ptr as usize, dtb_ipa);
     let guest_fdt = unsafe { fdt::Fdt::from_ptr(dtb_ptr) }.unwrap();
-    let guest_entry = ROOT_ZONE_ENTRY;
 
     debug!("zone fdt guest_addr: {:#b}", guest_entry);
 
