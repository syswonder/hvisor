--- conflicted
+++ resolved
@@ -209,11 +209,7 @@
         let _lock = target_data.ctrl_lock.lock();
 
         if !target_data.arch_cpu.power_on {
-<<<<<<< HEAD
-            warn!("boot_cpu: {}", boot_cpu);
-=======
             info!("boot_cpu: {}", boot_cpu);
->>>>>>> 9e9ebec9
             send_event(boot_cpu, SGI_IPI_ID as _, IPI_EVENT_WAKEUP);
         } else {
             error!("hv_zone_start: cpu {} already on", boot_cpu);
