// Copyright (c) 2025 Syswonder
// hvisor is licensed under Mulan PSL v2.
// You can use this software according to the terms and conditions of the Mulan PSL v2.
// You may obtain a copy of Mulan PSL v2 at:
//     http://license.coscl.org.cn/MulanPSL2
// THIS SOFTWARE IS PROVIDED ON AN "AS IS" BASIS, WITHOUT WARRANTIES OF ANY KIND, EITHER
// EXPRESS OR IMPLIED, INCLUDING BUT NOT LIMITED TO NON-INFRINGEMENT, MERCHANTABILITY OR
// FIT FOR A PARTICULAR PURPOSE.
// See the Mulan PSL v2 for more details.
//
// Syswonder Website:
//      https://www.syswonder.org
//
// Authors:
//
#![allow(dead_code)]
#![allow(unreachable_patterns)]

use crate::config::{HvZoneConfig, CONFIG_MAGIC_VERSION};
use crate::consts::{INVALID_ADDRESS, MAX_CPU_NUM, MAX_WAIT_TIMES, PAGE_SIZE};
use crate::device::virtio_trampoline::{MAX_DEVS, MAX_REQ, VIRTIO_BRIDGE, VIRTIO_IRQS};
use crate::error::HvResult;
use crate::percpu::{get_cpu_data, this_zone, PerCpu};
use crate::zone::{
    add_zone, all_zones_info, find_zone, is_this_root_zone, remove_zone, this_zone_id, zone_create,
    ZoneInfo,
};

use crate::event::{send_event, IPI_EVENT_SHUTDOWN, IPI_EVENT_VIRTIO_INJECT_IRQ, IPI_EVENT_WAKEUP};
use core::convert::TryFrom;
use core::sync::atomic::{fence, Ordering};
use numeric_enum_macro::numeric_enum;

numeric_enum! {
    #[repr(u64)]
    #[derive(Debug, Eq, PartialEq, Copy, Clone)]
    pub enum HyperCallCode {
        HvVirtioInit = 0,
        HvVirtioInjectIrq = 1,
        HvVirtioGetIrq = 86,
        HvZoneStart = 2,
        HvZoneShutdown = 3,
        HvZoneList = 4,
        HvClearInjectIrq = 20,
        HvIvcInfo = 5,
        HvConfigCheck = 6,
    }
}
pub const SGI_IPI_ID: u64 = 7;

pub type HyperCallResult = HvResult<usize>;

pub struct HyperCall<'a> {
    cpu_data: &'a mut PerCpu,
}

impl<'a> HyperCall<'a> {
    pub fn new(cpu_data: &'a mut PerCpu) -> Self {
        Self { cpu_data }
    }

    pub fn hypercall(&mut self, code: u64, arg0: u64, arg1: u64) -> HyperCallResult {
        let code = match HyperCallCode::try_from(code) {
            Ok(code) => code,
            Err(_) => {
                warn!("hypercall id={} unsupported!", code);
                return Ok(0);
            }
        };
        debug!(
            "hypercall: code={:?}, arg0={:#x}, arg1={:#x}",
            code, arg0, arg1
        );
        unsafe {
            match code {
                HyperCallCode::HvVirtioInit => self.hv_virtio_init(arg0),
                HyperCallCode::HvVirtioInjectIrq => self.hv_virtio_inject_irq(),
                #[cfg(target_arch = "x86_64")]
                HyperCallCode::HvVirtioGetIrq => self.hv_virtio_get_irq(arg0 as *mut u32),
                HyperCallCode::HvZoneStart => {
                    self.hv_zone_start(&*(arg0 as *const HvZoneConfig), arg1)
                }
                HyperCallCode::HvZoneShutdown => self.hv_zone_shutdown(arg0),
                HyperCallCode::HvZoneList => self.hv_zone_list(&mut *(arg0 as *mut ZoneInfo), arg1),
                HyperCallCode::HvClearInjectIrq => {
                    use crate::consts::IPI_EVENT_CLEAR_INJECT_IRQ;
                    for i in 1..MAX_CPU_NUM {
                        // if target cpu status is not running, we skip it
                        if !get_cpu_data(i).arch_cpu.power_on {
                            continue;
                        }
                        send_event(i, SGI_IPI_ID as _, IPI_EVENT_CLEAR_INJECT_IRQ);
                    }
                    HyperCallResult::Ok(0)
                }
                HyperCallCode::HvIvcInfo => self.hv_ivc_info(arg0),
                HyperCallCode::HvConfigCheck => self.hv_zone_config_check(arg0 as *mut u64),
                _ => {
                    warn!("hypercall id={} unsupported!", code as u64);
                    Ok(0)
                }
            }
        }
    }

    // only root zone calls the function and set virtio shared region between el1 and el2.
    fn hv_virtio_init(&mut self, shared_region_addr: u64) -> HyperCallResult {
        info!(
            "handle hvc init virtio, shared_region_addr = {:#x?}",
            shared_region_addr
        );
        if !is_this_root_zone() {
            return hv_result_err!(EPERM, "Init virtio over non-root zones: unsupported!");
        }

<<<<<<< HEAD
        let shared_region_addr_pa = shared_region_addr as usize;
        #[cfg(target_arch = "loongarch64")]
        let shared_region_addr_pa =
            shared_region_addr_pa | crate::arch::mm::LOONGARCH64_CACHED_DMW_PREFIX as usize;
        #[cfg(target_arch = "x86_64")]
        let shared_region_addr_pa = unsafe {
            this_zone()
                .read()
                .gpm
                .page_table_query(shared_region_addr_pa)
                .unwrap()
                .0
        };
=======
        let shared_region_addr_pa = self.translate_ipa_to_hva(shared_region_addr) as usize;
>>>>>>> 9e9ebec9

        assert!(shared_region_addr_pa % PAGE_SIZE == 0);
        // let offset = shared_region_addr_pa & (PAGE_SIZE - 1);
        // memory::hv_page_table()
        // 	.write()
        // 	.insert(MemoryRegion::new_with_offset_mapper(
        // 		HVISOR_DEVICE_REGION_BASE,
        // 		shared_region_addr as _,
        // 		PAGE_SIZE,
        // 		MemFlags::READ | MemFlags::WRITE,
        // 	))?;
        // TODO: flush tlb
        VIRTIO_BRIDGE
            .lock()
            .set_base_addr(shared_region_addr_pa as _);
        info!("hvisor device region base is {:#x?}", shared_region_addr_pa);

        // FIXME:
        HyperCallResult::Ok(0)
    }

    // Inject virtio device's irq to non root when a virtio device finishes one IO request. Only root zone calls.
    fn hv_virtio_inject_irq(&mut self) -> HyperCallResult {
        trace!("hv_virtio_inject_irq: hypercall for trigger target cpu to inject irq");
        if !is_this_root_zone() {
            return hv_result_err!(
                EPERM,
                "Virtio send irq operation over non-root zones: unsupported!"
            );
        }
        let dev = VIRTIO_BRIDGE.lock();
        let mut map_irq = VIRTIO_IRQS.lock();
        let region = dev.region();

        while !dev.is_res_list_empty() {
            let res_front = region.res_front as usize;
            let irq_id = region.res_list[res_front].irq_id as u64;
            let target_zone = region.res_list[res_front].target_zone;
            let target_cpu = match find_zone(target_zone as _) {
                Some(zone) => {
                    #[cfg(not(target_arch = "x86_64"))]
                    {
                        zone.read().cpu_set.first_cpu().unwrap()
                    }
                    #[cfg(target_arch = "x86_64")]
                    {
                        // we use I/O APIC remap table to decide target cpu in x86_64
                        crate::device::irqchip::pic::ioapic::get_irq_cpu(
                            irq_id as _,
                            target_zone as _,
                        )
                    }
                }
                _ => {
                    fence(Ordering::SeqCst);
                    region.res_front = (region.res_front + 1) & (MAX_REQ - 1);
                    fence(Ordering::SeqCst);
                    continue;
                }
            };

            let irq_list = map_irq.entry(target_cpu).or_insert([0; MAX_DEVS + 1]);

            self.wait_for_interrupt(irq_list);
            if !irq_list[1..=irq_list[0] as usize].contains(&irq_id) {
                let len = irq_list[0] as usize;
                assert!(len + 1 < MAX_DEVS);
                irq_list[len + 1] = irq_id;
                irq_list[0] += 1;
                send_event(
                    target_cpu as _,
                    SGI_IPI_ID as _,
                    IPI_EVENT_VIRTIO_INJECT_IRQ,
                );
            }

            fence(Ordering::SeqCst);
            region.res_front = (region.res_front + 1) & (MAX_REQ - 1);
            fence(Ordering::SeqCst);
        }
        drop(dev);
        HyperCallResult::Ok(0)
    }

<<<<<<< HEAD
    #[cfg(target_arch = "x86_64")]
    fn hv_virtio_get_irq(&self, virtio_irq: *mut u32) -> HyperCallResult {
        let virtio_irq = unsafe {
            this_zone()
                .read()
                .gpm
                .page_table_query(virtio_irq as usize)
                .unwrap()
                .0 as *mut u32
        };
        unsafe {
            (*virtio_irq) = crate::device::virtio_trampoline::IRQ_WAKEUP_VIRTIO_DEVICE as _;
        };
        HyperCallResult::Ok(0)
    }

    pub fn hv_zone_config_check(&self, magic_version: *mut u64) -> HyperCallResult {
        #[cfg(target_arch = "loongarch64")]
        {
            let magic_version_raw = magic_version as u64;
            let magic_version_hva =
                magic_version_raw | crate::arch::mm::LOONGARCH64_CACHED_DMW_PREFIX;
            let magic_version_hva = magic_version_hva as *mut u64;
            debug!(
                "hv_zone_config_check: magic_version target addr to write = {:#x?}",
                magic_version_hva
            );
            unsafe {
                core::ptr::write(magic_version_hva, CONFIG_MAGIC_VERSION as _);
            }
        }

        #[cfg(target_arch = "x86_64")]
        let magic_version = unsafe {
            this_zone()
                .read()
                .gpm
                .page_table_query(magic_version as usize)
                .unwrap()
                .0 as *mut u64
        };

        #[cfg(not(target_arch = "loongarch64"))]
        {
            unsafe {
                *magic_version = CONFIG_MAGIC_VERSION as _;
            }
        }

        debug!(
            "hv_zone_config_check: finished writing current magic version ({:#x})",
            CONFIG_MAGIC_VERSION
        );
        HyperCallResult::Ok(0)
    }

    pub fn hv_zone_start(&mut self, config: &HvZoneConfig, config_size: u64) -> HyperCallResult {
        #[cfg(target_arch = "loongarch64")]
        let config = unsafe {
            &*((config as *const HvZoneConfig as u64
                | crate::arch::mm::LOONGARCH64_CACHED_DMW_PREFIX)
                as *const HvZoneConfig)
        };
        #[cfg(target_arch = "x86_64")]
        let config = unsafe {
            &*(this_zone()
                .read()
                .gpm
                .page_table_query(config as *const HvZoneConfig as usize)
                .unwrap()
                .0 as *mut HvZoneConfig)
        };
=======
    pub fn hv_zone_start(&mut self, config: &HvZoneConfig, config_size: u64) -> HyperCallResult {
        let config_ipa = config as *const HvZoneConfig as u64;
        let config_pa = self.hv_get_real_pa(config_ipa);
        let config = unsafe { &*(config_pa as *const HvZoneConfig) };
>>>>>>> 9e9ebec9

        debug!("hv_zone_start: config: {:#x?}", config);
        if !is_this_root_zone() {
            return hv_result_err!(
                EPERM,
                "Start zone operation over non-root zones: unsupported!"
            );
        }
        if config_size != core::mem::size_of::<HvZoneConfig>() as _ {
            return hv_result_err!(
                EINVAL,
                format!(
                    "hv_zone_start: config size should be {} bytes, but got {}",
                    core::mem::size_of::<HvZoneConfig>(),
                    config_size
                )
            );
        }
        let zone = zone_create(config)?;
        let boot_cpu = zone.read().cpu_set.first_cpu().unwrap();

        let target_data = get_cpu_data(boot_cpu as _);
        let _lock = target_data.ctrl_lock.lock();

        if !target_data.arch_cpu.power_on {
            info!("boot_cpu: {}", boot_cpu);
            send_event(boot_cpu, SGI_IPI_ID as _, IPI_EVENT_WAKEUP);
        } else {
            error!("hv_zone_start: cpu {} already on", boot_cpu);
            return hv_result_err!(EBUSY);
        };
        self.check_cpu_id();
        add_zone(zone);
        drop(_lock);
        HyperCallResult::Ok(0)
    }

    fn hv_zone_shutdown(&mut self, zone_id: u64) -> HyperCallResult {
        info!("handle hvc zone shutdown, id={}", zone_id);
        if !is_this_root_zone() {
            return hv_result_err!(
                EPERM,
                "Shutdown zone operation over non-root zones: unsupported!"
            );
        }
        if zone_id == 0 {
            return hv_result_err!(EINVAL);
        }
        // avoid virtio daemon send sgi to the shutdowning zone
        let mut map_irq = VIRTIO_IRQS.lock();

        let zone = match find_zone(zone_id as _) {
            Some(zone) => zone,
            _ => {
                return hv_result_err!(
                    EINVAL,
                    format!("Shutdown zone: zone {} not found!", zone_id)
                )
            }
        };
        let zone_w = zone.write();

        zone_w.cpu_set.iter().for_each(|cpu_id| {
            let _lock = get_cpu_data(cpu_id).ctrl_lock.lock();
            get_cpu_data(cpu_id).cpu_on_entry = INVALID_ADDRESS;
            send_event(cpu_id, SGI_IPI_ID as _, IPI_EVENT_SHUTDOWN);
            // set the virtio irq list's len to 0
            if let Some(irq_list) = map_irq.get_mut(&cpu_id) {
                irq_list[0] = 0;
            }
        });

        let mut count: usize = 0;

        // wait all zone's cpus shutdown
        while zone_w.cpu_set.iter().any(|cpu_id| {
            let _lock = get_cpu_data(cpu_id).ctrl_lock.lock();
            let power_on = get_cpu_data(cpu_id).arch_cpu.power_on;
            count += 1;
            if count > MAX_WAIT_TIMES {
                if power_on {
                    error!("cpu {} cannot be shut down", cpu_id);
                    return false;
                }
            }
            power_on
        }) {}

        zone_w.cpu_set.iter().for_each(|cpu_id| {
            let _lock = get_cpu_data(cpu_id).ctrl_lock.lock();
            get_cpu_data(cpu_id).zone = None;
        });
        zone_w.arch_irqchip_reset();

        drop(zone_w);
        drop(zone);
        remove_zone(zone_id as _);
        info!("zone {} has been shutdown", zone_id);
        HyperCallResult::Ok(0)
    }

<<<<<<< HEAD
    fn hv_zone_list(&self, zones: *mut ZoneInfo, cnt: u64) -> HyperCallResult {
        #[cfg(target_arch = "x86_64")]
        let zones = unsafe {
            this_zone()
                .read()
                .gpm
                .page_table_query(zones as usize)
                .unwrap()
                .0
        } as *mut ZoneInfo;

=======
    fn hv_zone_list(&mut self, zones: *mut ZoneInfo, cnt: u64) -> HyperCallResult {
>>>>>>> 9e9ebec9
        if zones.is_null() {
            return hv_result_err!(EINVAL, "hv_zone_list: zones is null");
        }
        let zones_info = all_zones_info();
        let zones_ipa = zones as u64;
        let zones_pa = self.hv_get_real_pa(zones_ipa);
        let zones = zones_pa as *mut ZoneInfo;
        let slice = unsafe { core::slice::from_raw_parts_mut(zones, cnt as usize) };

        // #[cfg(target_arch = "loongarch64")]
        // let slice = unsafe {
        //     core::slice::from_raw_parts_mut(
        //         (zones as u64 | crate::arch::mm::LOONGARCH64_CACHED_DMW_PREFIX) as *mut ZoneInfo,
        //         cnt as usize,
        //     )
        // };

        for (i, zone_info) in slice.iter_mut().enumerate() {
            if i < zones_info.len() {
                *zone_info = zones_info[i].clone();
            } else {
                break;
            }
        }

        HyperCallResult::Ok(core::cmp::min(cnt as _, zones_info.len()))
    }
}<|MERGE_RESOLUTION|>--- conflicted
+++ resolved
@@ -16,6 +16,7 @@
 #![allow(dead_code)]
 #![allow(unreachable_patterns)]
 
+use crate::arch::cpu::get_target_cpu;
 use crate::config::{HvZoneConfig, CONFIG_MAGIC_VERSION};
 use crate::consts::{INVALID_ADDRESS, MAX_CPU_NUM, MAX_WAIT_TIMES, PAGE_SIZE};
 use crate::device::virtio_trampoline::{MAX_DEVS, MAX_REQ, VIRTIO_BRIDGE, VIRTIO_IRQS};
@@ -75,7 +76,6 @@
             match code {
                 HyperCallCode::HvVirtioInit => self.hv_virtio_init(arg0),
                 HyperCallCode::HvVirtioInjectIrq => self.hv_virtio_inject_irq(),
-                #[cfg(target_arch = "x86_64")]
                 HyperCallCode::HvVirtioGetIrq => self.hv_virtio_get_irq(arg0 as *mut u32),
                 HyperCallCode::HvZoneStart => {
                     self.hv_zone_start(&*(arg0 as *const HvZoneConfig), arg1)
@@ -113,23 +113,7 @@
             return hv_result_err!(EPERM, "Init virtio over non-root zones: unsupported!");
         }
 
-<<<<<<< HEAD
-        let shared_region_addr_pa = shared_region_addr as usize;
-        #[cfg(target_arch = "loongarch64")]
-        let shared_region_addr_pa =
-            shared_region_addr_pa | crate::arch::mm::LOONGARCH64_CACHED_DMW_PREFIX as usize;
-        #[cfg(target_arch = "x86_64")]
-        let shared_region_addr_pa = unsafe {
-            this_zone()
-                .read()
-                .gpm
-                .page_table_query(shared_region_addr_pa)
-                .unwrap()
-                .0
-        };
-=======
-        let shared_region_addr_pa = self.translate_ipa_to_hva(shared_region_addr) as usize;
->>>>>>> 9e9ebec9
+        let shared_region_addr_pa = self.hv_get_real_pa(shared_region_addr) as usize;
 
         assert!(shared_region_addr_pa % PAGE_SIZE == 0);
         // let offset = shared_region_addr_pa & (PAGE_SIZE - 1);
@@ -169,20 +153,7 @@
             let irq_id = region.res_list[res_front].irq_id as u64;
             let target_zone = region.res_list[res_front].target_zone;
             let target_cpu = match find_zone(target_zone as _) {
-                Some(zone) => {
-                    #[cfg(not(target_arch = "x86_64"))]
-                    {
-                        zone.read().cpu_set.first_cpu().unwrap()
-                    }
-                    #[cfg(target_arch = "x86_64")]
-                    {
-                        // we use I/O APIC remap table to decide target cpu in x86_64
-                        crate::device::irqchip::pic::ioapic::get_irq_cpu(
-                            irq_id as _,
-                            target_zone as _,
-                        )
-                    }
-                }
+                Some(zone) => get_target_cpu(irq_id as _, target_zone as _),
                 _ => {
                     fence(Ordering::SeqCst);
                     region.res_front = (region.res_front + 1) & (MAX_REQ - 1);
@@ -214,85 +185,10 @@
         HyperCallResult::Ok(0)
     }
 
-<<<<<<< HEAD
-    #[cfg(target_arch = "x86_64")]
-    fn hv_virtio_get_irq(&self, virtio_irq: *mut u32) -> HyperCallResult {
-        let virtio_irq = unsafe {
-            this_zone()
-                .read()
-                .gpm
-                .page_table_query(virtio_irq as usize)
-                .unwrap()
-                .0 as *mut u32
-        };
-        unsafe {
-            (*virtio_irq) = crate::device::virtio_trampoline::IRQ_WAKEUP_VIRTIO_DEVICE as _;
-        };
-        HyperCallResult::Ok(0)
-    }
-
-    pub fn hv_zone_config_check(&self, magic_version: *mut u64) -> HyperCallResult {
-        #[cfg(target_arch = "loongarch64")]
-        {
-            let magic_version_raw = magic_version as u64;
-            let magic_version_hva =
-                magic_version_raw | crate::arch::mm::LOONGARCH64_CACHED_DMW_PREFIX;
-            let magic_version_hva = magic_version_hva as *mut u64;
-            debug!(
-                "hv_zone_config_check: magic_version target addr to write = {:#x?}",
-                magic_version_hva
-            );
-            unsafe {
-                core::ptr::write(magic_version_hva, CONFIG_MAGIC_VERSION as _);
-            }
-        }
-
-        #[cfg(target_arch = "x86_64")]
-        let magic_version = unsafe {
-            this_zone()
-                .read()
-                .gpm
-                .page_table_query(magic_version as usize)
-                .unwrap()
-                .0 as *mut u64
-        };
-
-        #[cfg(not(target_arch = "loongarch64"))]
-        {
-            unsafe {
-                *magic_version = CONFIG_MAGIC_VERSION as _;
-            }
-        }
-
-        debug!(
-            "hv_zone_config_check: finished writing current magic version ({:#x})",
-            CONFIG_MAGIC_VERSION
-        );
-        HyperCallResult::Ok(0)
-    }
-
-    pub fn hv_zone_start(&mut self, config: &HvZoneConfig, config_size: u64) -> HyperCallResult {
-        #[cfg(target_arch = "loongarch64")]
-        let config = unsafe {
-            &*((config as *const HvZoneConfig as u64
-                | crate::arch::mm::LOONGARCH64_CACHED_DMW_PREFIX)
-                as *const HvZoneConfig)
-        };
-        #[cfg(target_arch = "x86_64")]
-        let config = unsafe {
-            &*(this_zone()
-                .read()
-                .gpm
-                .page_table_query(config as *const HvZoneConfig as usize)
-                .unwrap()
-                .0 as *mut HvZoneConfig)
-        };
-=======
     pub fn hv_zone_start(&mut self, config: &HvZoneConfig, config_size: u64) -> HyperCallResult {
         let config_ipa = config as *const HvZoneConfig as u64;
         let config_pa = self.hv_get_real_pa(config_ipa);
         let config = unsafe { &*(config_pa as *const HvZoneConfig) };
->>>>>>> 9e9ebec9
 
         debug!("hv_zone_start: config: {:#x?}", config);
         if !is_this_root_zone() {
@@ -394,21 +290,7 @@
         HyperCallResult::Ok(0)
     }
 
-<<<<<<< HEAD
-    fn hv_zone_list(&self, zones: *mut ZoneInfo, cnt: u64) -> HyperCallResult {
-        #[cfg(target_arch = "x86_64")]
-        let zones = unsafe {
-            this_zone()
-                .read()
-                .gpm
-                .page_table_query(zones as usize)
-                .unwrap()
-                .0
-        } as *mut ZoneInfo;
-
-=======
     fn hv_zone_list(&mut self, zones: *mut ZoneInfo, cnt: u64) -> HyperCallResult {
->>>>>>> 9e9ebec9
         if zones.is_null() {
             return hv_result_err!(EINVAL, "hv_zone_list: zones is null");
         }
