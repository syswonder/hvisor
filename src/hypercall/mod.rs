--- conflicted
+++ resolved
@@ -264,20 +264,6 @@
     }
 
     pub fn hv_zone_config_check(&self, magic_version: *mut u64) -> HyperCallResult {
-<<<<<<< HEAD
-        #[cfg(target_arch = "x86_64")]
-        let magic_version = unsafe {
-            this_zone()
-                .read()
-                .gpm
-                .page_table_query(magic_version as usize)
-                .unwrap()
-                .0 as *mut u64
-        };
-
-        unsafe {
-            *magic_version = CONFIG_MAGIC_VERSION as _;
-=======
         #[cfg(target_arch = "loongarch64")]
         {
             let magic_version_raw = magic_version as u64;
@@ -291,14 +277,25 @@
             unsafe {
                 core::ptr::write(magic_version_hva, CONFIG_MAGIC_VERSION as _);
             }
->>>>>>> 9fa34187
-        }
-        #[cfg(not(target_arch = "loongarch64"))]
+        }
+
+        #[cfg(target_arch = "x86_64")]
+        let magic_version = unsafe {
+            this_zone()
+                .read()
+                .gpm
+                .page_table_query(magic_version as usize)
+                .unwrap()
+                .0 as *mut u64
+        };
+
+        #[cfg(all(not(target_arch = "loongarch64"), not(target_arch = "x86_64")))]
         {
             unsafe {
                 *magic_version = CONFIG_MAGIC_VERSION as _;
             }
         }
+
         debug!(
             "hv_zone_config_check: finished writing current magic version ({:#x})",
             CONFIG_MAGIC_VERSION
