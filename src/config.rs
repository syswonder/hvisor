--- conflicted
+++ resolved
@@ -13,15 +13,10 @@
 #[derive(Clone, Copy, Debug)]
 #[repr(C, packed)]
 pub struct HvConsole {
-<<<<<<< HEAD
     address: u64,
     size: u32,
-=======
-    pub address: u64,
-    pub size: u32,
->>>>>>> 9bbf5ffb
     console_type: u16,
-    pub flags: u16,
+    flags: u16,
     divider: u32,
     gate_nr: u32,
     clock_reg: u64,
