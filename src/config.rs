--- conflicted
+++ resolved
@@ -209,7 +209,6 @@
     pub max_peers: u32,
 }
 
-<<<<<<< HEAD
 #[repr(C)]
 #[derive(Copy, Clone, Default)]
 pub struct HvPciDevConfig {
@@ -289,7 +288,7 @@
     fn default() -> Self {
         Self::new_empty()
     }
-=======
+}
 pub const fn get_irqs_bitmap<const N: usize>(
     numbers: &[u32; N],
 ) -> [BitmapWord; CONFIG_MAX_INTERRUPTS / CONFIG_INTERRUPTS_BITMAP_BITS_PER_WORD] {
@@ -317,5 +316,4 @@
     }
 
     bitmap
->>>>>>> 96f027d0
 }