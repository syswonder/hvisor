use crate::{
    config::{
<<<<<<< HEAD
        HvConfigMemoryRegion, HvIvcConfig, HvZoneConfig, CONFIG_MAX_INTERRUPTS, CONFIG_MAX_IVC_CONGIGS, CONFIG_MAX_MEMORY_REGIONS, CONFIG_NAME_MAXLEN
=======
        HvConfigMemoryRegion, HvPciConfig, HvZoneConfig, CONFIG_MAX_INTERRUPTS, CONFIG_MAX_MEMORY_REGIONS, CONFIG_MAX_PCI_DEV, CONFIG_NAME_MAXLEN
>>>>>>> a1bfb54b
    },
    consts::INVALID_ADDRESS,
};

#[cfg(all(feature = "platform_qemu", target_arch = "riscv64"))]
pub mod qemu_riscv64;

#[cfg(all(feature = "platform_qemu", target_arch = "riscv64"))]
use qemu_riscv64::*;

#[cfg(all(feature = "platform_qemu", target_arch = "aarch64"))]
pub mod qemu_aarch64;

#[cfg(all(feature = "platform_qemu", target_arch = "aarch64"))]
use qemu_aarch64::*;

#[cfg(all(feature = "platform_imx8mp", target_arch = "aarch64"))]
pub mod imx8mp_aarch64;

#[cfg(all(feature = "platform_imx8mp", target_arch = "aarch64"))]
use imx8mp_aarch64::*;

#[cfg(target_arch = "loongarch64")]
pub mod ls3a5000_loongarch64;

#[cfg(target_arch = "loongarch64")]
pub use ls3a5000_loongarch64::*;

pub fn platform_root_zone_config() -> HvZoneConfig {
    // fill zero for memory regions and interrupts

    let mut memory_regions = [HvConfigMemoryRegion {
        mem_type: 0,
        physical_start: 0,
        virtual_start: 0,
        size: 0,
    }; CONFIG_MAX_MEMORY_REGIONS];

    memory_regions[..ROOT_ZONE_MEMORY_REGIONS.len()].copy_from_slice(&ROOT_ZONE_MEMORY_REGIONS);

    let mut ivc_configs = [HvIvcConfig::default(); CONFIG_MAX_IVC_CONGIGS];
    ivc_configs[..ROOT_ZONE_IVC_CONFIG.len()].copy_from_slice(&ROOT_ZONE_IVC_CONFIG);

    let mut interrupts = [0; CONFIG_MAX_INTERRUPTS];
    interrupts[..ROOT_ZONE_IRQS.len()].copy_from_slice(&ROOT_ZONE_IRQS);

    let mut name = [0; CONFIG_NAME_MAXLEN];
    name[..ROOT_ZONE_NAME.len()].copy_from_slice(ROOT_ZONE_NAME.as_bytes());

    // PCIe module is currently only implemented for the aarch64
    let is_qemu_aarch64 = cfg!(all(feature = "platform_qemu", target_arch = "aarch64"));

    let mut pci_devs = [0; CONFIG_MAX_PCI_DEV];
    let mut root_pci_cfg = HvPciConfig::new_empty();
    let mut num_pci_devs:u64 = 0;

    if is_qemu_aarch64 {
        pci_devs[..ROOT_PCI_DEVS.len()].copy_from_slice(&ROOT_PCI_DEVS);
        root_pci_cfg = ROOT_PCI_CONFIG;
        num_pci_devs = ROOT_PCI_DEVS.len() as _;
    }

    HvZoneConfig::new(
        0,
        ROOT_ZONE_CPUS,
        ROOT_ZONE_MEMORY_REGIONS.len() as u32,
        memory_regions,
        ROOT_ZONE_IRQS.len() as u32,
        interrupts,
        ROOT_ZONE_IVC_CONFIG.len() as _,
        ivc_configs,
        ROOT_ZONE_ENTRY,
        ROOT_ZONE_KERNEL_ADDR,
        INVALID_ADDRESS as _,
        ROOT_ZONE_DTB_ADDR,
        INVALID_ADDRESS as _,
        name,
        ROOT_ARCH_ZONE_CONFIG,
        root_pci_cfg,
        num_pci_devs,
        pci_devs
    )
}<|MERGE_RESOLUTION|>--- conflicted
+++ resolved
@@ -1,10 +1,7 @@
 use crate::{
     config::{
-<<<<<<< HEAD
-        HvConfigMemoryRegion, HvIvcConfig, HvZoneConfig, CONFIG_MAX_INTERRUPTS, CONFIG_MAX_IVC_CONGIGS, CONFIG_MAX_MEMORY_REGIONS, CONFIG_NAME_MAXLEN
-=======
-        HvConfigMemoryRegion, HvPciConfig, HvZoneConfig, CONFIG_MAX_INTERRUPTS, CONFIG_MAX_MEMORY_REGIONS, CONFIG_MAX_PCI_DEV, CONFIG_NAME_MAXLEN
->>>>>>> a1bfb54b
+        HvConfigMemoryRegion, HvIvcConfig, HvZoneConfig, CONFIG_MAX_INTERRUPTS, CONFIG_MAX_IVC_CONGIGS, CONFIG_MAX_MEMORY_REGIONS, CONFIG_NAME_MAXLEN,
+        HvPciConfig, CONFIG_MAX_PCI_DEV
     },
     consts::INVALID_ADDRESS,
 };
