use crate::{
    config::{
        HvConfigMemoryRegion, HvZoneConfig, CONFIG_MAX_INTERRUPTS, CONFIG_MAX_MEMORY_REGIONS,
    },
    consts::INVALID_ADDRESS,
};

#[cfg(all(feature = "platform_qemu", target_arch = "riscv64"))]
pub mod qemu_riscv64;
#[cfg(target_arch = "riscv64")]
pub use qemu_riscv64::ROOT_ZONE_DTB_ADDR;
#[cfg(target_arch = "riscv64")]
pub use qemu_riscv64::ROOT_ENTRY;

<<<<<<< HEAD
#[cfg(target_arch = "aarch64")]
pub mod qemu_aarch64;
#[cfg(target_arch = "aarch64")]
pub use qemu_aarch64::ROOT_ZONE_DTB_ADDR;
#[cfg(target_arch = "aarch64")]
pub use qemu_aarch64::ROOT_ENTRY;
=======
#[cfg(all(feature = "platform_qemu", target_arch = "riscv64"))]
use qemu_riscv64::*;

#[cfg(all(feature = "platform_qemu", target_arch = "aarch64"))]
pub mod qemu_aarch64;

#[cfg(all(feature = "platform_qemu", target_arch = "aarch64"))]
use qemu_aarch64::*;

#[cfg(all(feature = "platform_imx8mp", target_arch = "aarch64"))]
pub mod imx8mp_aarch64;

#[cfg(all(feature = "platform_imx8mp", target_arch = "aarch64"))]
use imx8mp_aarch64::*;

pub fn platform_root_zone_config() -> HvZoneConfig {
    // fill zero for memory regions and interrupts

    let mut memory_regions = [HvConfigMemoryRegion {
        mem_type: 0,
        physical_start: 0,
        virtual_start: 0,
        size: 0,
    }; CONFIG_MAX_MEMORY_REGIONS];

    memory_regions[..ROOT_ZONE_MEMORY_REGIONS.len()].copy_from_slice(&ROOT_ZONE_MEMORY_REGIONS);

    let mut interrupts = [0; CONFIG_MAX_INTERRUPTS];
    interrupts[..ROOT_ZONE_IRQS.len()].copy_from_slice(&ROOT_ZONE_IRQS);

    HvZoneConfig::new(
        0,
        ROOT_ZONE_CPUS,
        ROOT_ZONE_MEMORY_REGIONS.len() as u32,
        memory_regions,
        ROOT_ZONE_IRQS.len() as u32,
        interrupts,
        ROOT_ZONE_ENTRY,
        ROOT_ZONE_KERNEL_ADDR,
        INVALID_ADDRESS as _,
        ROOT_ZONE_DTB_ADDR,
        INVALID_ADDRESS as _,
        ROOT_ARCH_ZONE_CONFIG,
    )
}
>>>>>>> 05c2c774
<|MERGE_RESOLUTION|>--- conflicted
+++ resolved
@@ -7,19 +7,7 @@
 
 #[cfg(all(feature = "platform_qemu", target_arch = "riscv64"))]
 pub mod qemu_riscv64;
-#[cfg(target_arch = "riscv64")]
-pub use qemu_riscv64::ROOT_ZONE_DTB_ADDR;
-#[cfg(target_arch = "riscv64")]
-pub use qemu_riscv64::ROOT_ENTRY;
 
-<<<<<<< HEAD
-#[cfg(target_arch = "aarch64")]
-pub mod qemu_aarch64;
-#[cfg(target_arch = "aarch64")]
-pub use qemu_aarch64::ROOT_ZONE_DTB_ADDR;
-#[cfg(target_arch = "aarch64")]
-pub use qemu_aarch64::ROOT_ENTRY;
-=======
 #[cfg(all(feature = "platform_qemu", target_arch = "riscv64"))]
 use qemu_riscv64::*;
 
@@ -64,5 +52,4 @@
         INVALID_ADDRESS as _,
         ROOT_ARCH_ZONE_CONFIG,
     )
-}
->>>>>>> 05c2c774
+}