// Copyright (c) 2025 Syswonder
// hvisor is licensed under Mulan PSL v2.
// You can use this software according to the terms and conditions of the Mulan PSL v2.
// You may obtain a copy of Mulan PSL v2 at:
//     http://license.coscl.org.cn/MulanPSL2
// THIS SOFTWARE IS PROVIDED ON AN "AS IS" BASIS, WITHOUT WARRANTIES OF ANY KIND, EITHER
// EXPRESS OR IMPLIED, INCLUDING BUT NOT LIMITED TO NON-INFRINGEMENT, MERCHANTABILITY OR
// FIT FOR A PARTICULAR PURPOSE.
// See the Mulan PSL v2 for more details.
//
// Syswonder Website:
//      https://www.syswonder.org
//
// Authors:
//
pub use crate::memory::PAGE_SIZE;
use crate::{memory::addr::VirtAddr, platform::BOARD_NCPUS};

/// Size of the hypervisor heap.
pub const HV_HEAP_SIZE: usize = 1024 * 1024; // 1 MB
pub const HV_MEM_POOL_SIZE: usize = 64 * 1024 * 1024; // 64 MB

/// Size of the per-CPU data (stack and other CPU-local data).
pub const PER_CPU_SIZE: usize = 512 * 1024; // 512KB  //may get bigger when dev

/// Pointer of the per-CPU data array.
pub const PER_CPU_ARRAY_PTR: *mut VirtAddr = __core_end as _;

pub const INVALID_ADDRESS: usize = usize::MAX;

<<<<<<< HEAD
#[cfg(target_arch = "loongarch64")]
pub const MAX_CPU_NUM: usize = 32;
#[cfg(target_arch = "aarch64")]
pub const MAX_CPU_NUM: usize = 32;
#[cfg(target_arch = "riscv64")]
pub const MAX_CPU_NUM: usize = 32;
#[cfg(target_arch = "x86_64")]
pub const MAX_CPU_NUM: usize = 32;
=======
pub const MAX_CPU_NUM: usize = BOARD_NCPUS;
>>>>>>> 9fa34187

pub const MAX_ZONE_NUM: usize = 3;

pub const MAX_WAIT_TIMES: usize = 10000000;

pub fn core_end() -> VirtAddr {
    __core_end as _
}

pub fn mem_pool_start() -> VirtAddr {
    core_end() + MAX_CPU_NUM * PER_CPU_SIZE
}

pub fn hv_end() -> VirtAddr {
    mem_pool_start() + HV_MEM_POOL_SIZE
}

extern "C" {
    fn __core_end();
}<|MERGE_RESOLUTION|>--- conflicted
+++ resolved
@@ -28,18 +28,7 @@
 
 pub const INVALID_ADDRESS: usize = usize::MAX;
 
-<<<<<<< HEAD
-#[cfg(target_arch = "loongarch64")]
-pub const MAX_CPU_NUM: usize = 32;
-#[cfg(target_arch = "aarch64")]
-pub const MAX_CPU_NUM: usize = 32;
-#[cfg(target_arch = "riscv64")]
-pub const MAX_CPU_NUM: usize = 32;
-#[cfg(target_arch = "x86_64")]
-pub const MAX_CPU_NUM: usize = 32;
-=======
 pub const MAX_CPU_NUM: usize = BOARD_NCPUS;
->>>>>>> 9fa34187
 
 pub const MAX_ZONE_NUM: usize = 3;
 
