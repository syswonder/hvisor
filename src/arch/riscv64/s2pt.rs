--- conflicted
+++ resolved
@@ -39,11 +39,7 @@
 static mut GSTAGE_MODE: usize = HGATP_MODE_SV39X4;
 pub static mut GSTAGE_PT_LEVEL: usize = 3;
 
-<<<<<<< HEAD
-pub fn riscv_gstage_mode_detect() {
-=======
 pub fn stage2_mode_detect() {
->>>>>>> 9e9ebec9
     info!("Detecting stage-2 paging mode...");
     unsafe {
         // Attempt to set the HGATP.mode to Sv57x4 first.
@@ -250,12 +246,8 @@
             // info!("flush TLB: hfence.gvma, hfence.vvma");
             let hgatp: usize = read_csr!(CSR_HGATP);
             info!("HGATP after activation: {:#x?}", hgatp);
-<<<<<<< HEAD
             // hfence_gvma_all();
             riscv_h::asm::hfence_gvma(0, 0); // Flush all stage-2 TLB entries.
-=======
-            hfence_gvma_all(); //not supported in rust
->>>>>>> 9e9ebec9
         }
     }
 
