// Copyright (c) 2025 Syswonder
// hvisor is licensed under Mulan PSL v2.
// You can use this software according to the terms and conditions of the Mulan PSL v2.
// You may obtain a copy of Mulan PSL v2 at:
//     http://license.coscl.org.cn/MulanPSL2
// THIS SOFTWARE IS PROVIDED ON AN "AS IS" BASIS, WITHOUT WARRANTIES OF ANY KIND, EITHER
// EXPRESS OR IMPLIED, INCLUDING BUT NOT LIMITED TO NON-INFRINGEMENT, MERCHANTABILITY OR
// FIT FOR A PARTICULAR PURPOSE.
// See the Mulan PSL v2 for more details.
//
// Syswonder Website:
//      https://www.syswonder.org
//
// Authors:
//
use super::csr::*;
use crate::arch::Stage2PageTable;
use crate::percpu::this_cpu_data;
use crate::{
    arch::mm::new_s2_memory_set,
    consts::{PAGE_SIZE, PER_CPU_ARRAY_PTR, PER_CPU_SIZE},
    memory::PhysAddr,
    memory::{
        addr::PHYS_VIRT_OFFSET, mm::PARKING_MEMORY_SET, GuestPhysAddr, HostPhysAddr, MemFlags,
        MemoryRegion, MemorySet, VirtAddr, PARKING_INST_PAGE,
    },
};

#[repr(C)]
#[derive(Debug)]
pub struct ArchCpu {
    pub x: [usize; 32], //x0~x31
    pub hstatus: usize,
    pub sstatus: usize,
    pub sepc: usize,
    pub stack_top: usize,
    pub cpuid: usize,
    // pub first_cpu: usize,
    pub power_on: bool,
    pub init: bool,
    pub sstc: bool,
}

const PARKING_INST_GPA: usize = 0x0; // wfi instruction address (gpa)

impl ArchCpu {
    pub fn new(cpuid: usize) -> Self {
        let ret = ArchCpu {
            x: [0; 32],
            hstatus: 0,
            sstatus: 0,
            sepc: 0,
            stack_top: 0,
            cpuid,
            // first_cpu: 0,
            power_on: false,
            init: false,
            sstc: cfg!(feature = "sstc"),
        };
        ret
    }
    pub fn get_cpuid(&self) -> usize {
        self.cpuid
    }
    pub fn stack_top(&self) -> VirtAddr {
        PER_CPU_ARRAY_PTR as VirtAddr + (self.get_cpuid() + 1) as usize * PER_CPU_SIZE - 8
    }

    pub fn reset_regs(&mut self, entry: usize, cpu_id: usize, dtb: usize) {
        //self.sepc = guest_test as usize as u64;
        write_csr!(CSR_SSCRATCH, self as *const _ as usize); //arch cpu pointer
        self.sepc = entry;
        self.hstatus = 1 << 7 | 2 << 32; // HSTATUS_SPV | HSTATUS_VSXL_64
        #[cfg(feature = "aia")]
        {
            self.hstatus |= 1 << 12; // HSTATUS_VGEIN
        }
        self.sstatus = 1 << 8 | 1 << 63 | 3 << 13 | 3 << 15; //SPP
        self.stack_top = self.stack_top() as usize;
        for i in 0..32 {
            self.x[i] = 0;
        }
        self.x[10] = cpu_id; // cpu id
        self.x[11] = dtb; // dtb addr

        if self.sstc {
            set_csr!(CSR_HENVCFG, 1 << 63);
            set_csr!(CSR_VSTIMECMP, usize::MAX);
        } else {
            // In megrez board, this instruction is not supported. (illegal instruction)
            #[cfg(not(feature = "eic770x_soc"))]
            set_csr!(CSR_HENVCFG, 0);
        }
        set_csr!(CSR_HCOUNTEREN, 1 << 1); // HCOUNTEREN_TM
                                          // In VU-mode, a counter is not readable unless the applicable bits are set in both hcounteren and scounteren.
        write_csr!(CSR_HTIMEDELTA, 0);
        write_csr!(CSR_HIE, 0);
        write_csr!(CSR_VSTVEC, 0);
        write_csr!(CSR_VSSCRATCH, 0);
        write_csr!(CSR_VSEPC, 0);
        write_csr!(CSR_VSCAUSE, 0);
        write_csr!(CSR_VSTVAL, 0);
        write_csr!(CSR_HVIP, 0);
        write_csr!(CSR_VSATP, 0);
    }

    pub fn init_interrupt(&self) {
        // Used before enter into VM.
        set_csr!(CSR_HIDELEG, 1 << 2 | 1 << 6 | 1 << 10); // HIDELEG_VSSI | HIDELEG_VSTI | HIDELEG_VSEI
                                                          // Note: Breakpoint exception is temporarily needed.
                                                          // TODO: This is need to be checked in the future.
        set_csr!(CSR_HEDELEG, 1 << 3 | 1 << 8 | 1 << 12 | 1 << 13 | 1 << 15); // HEDELEG_ECU | HEDELEG_IPF | HEDELEG_LPF | HEDELEG_SPF
        set_csr!(CSR_SIE, 1 << 9 | 1 << 5 | 1 << 1); // Enable all interrupts (SEIE STIE SSIE).
    }

    pub fn reset_interrupt(&self) {
        // Only support software interrupt, cpus could receive software interrupt to wake up into VM.
        write_csr!(CSR_HIDELEG, 0);
        write_csr!(CSR_HEDELEG, 0);
        set_csr!(CSR_SIE, 1 << 1); // Enable software interrupt.
    }

    pub fn run(&mut self) -> ! {
        extern "C" {
            fn vcpu_arch_entry() -> !;
        }

        assert!(this_cpu_id() == self.cpuid);
        // change power_on
        self.power_on = true;

        if !self.init {
            self.init = true;
        }
        self.init_interrupt();

        // reset all registers related
        self.reset_regs(
            this_cpu_data().cpu_on_entry,
            this_cpu_data().id,
            this_cpu_data().dtb_ipa,
        );
        this_cpu_data().activate_gpm();

        info!("CPU{} run@{:#x}", self.cpuid, self.sepc);
        info!("CPU{:#x?}", self);
        unsafe {
            vcpu_arch_entry();
        }
    }

    pub fn idle(&mut self) -> ! {
        extern "C" {
            fn vcpu_arch_entry() -> !;
        }
        assert!(this_cpu_id() == self.cpuid);
        self.power_on = false;

        PARKING_MEMORY_SET.call_once(|| {
<<<<<<< HEAD
            let parking_code: [u8; 8] = [0x73, 0x00, 0x50, 0x10, 0x6F, 0xF0, 0xDF, 0xFF]; // 1: wfi; b 1b
=======
            let parking_code: [u8; 8] = [0x73, 0x00, 0x50, 0x10, 0x6F, 0xF0, 0x9F, 0xFF]; // 1: wfi; b 1b
>>>>>>> 9e9ebec9
            unsafe {
                PARKING_INST_PAGE[..8].copy_from_slice(&parking_code);
            }

            let mut gpm = new_s2_memory_set();
            gpm.insert(MemoryRegion::new_with_offset_mapper(
                PARKING_INST_GPA as GuestPhysAddr,
                unsafe { &PARKING_INST_PAGE as *const _ as HostPhysAddr - PHYS_VIRT_OFFSET },
                PAGE_SIZE,
                MemFlags::READ | MemFlags::WRITE | MemFlags::EXECUTE,
            ))
            .unwrap();
            gpm
        });

        // reset current cpu -> pc = 0x0 (wfi)
        // Note: in park_inst_page
        self.reset_regs(
            PARKING_INST_GPA,        // entry_addr
            this_cpu_data().id,      // a0
            this_cpu_data().dtb_ipa, // a1
        );
        self.reset_interrupt();
        unsafe {
            PARKING_MEMORY_SET.get().unwrap().activate();
            vcpu_arch_entry();
        }
        // info!("CPU{} sleep...", self.cpuid);
        // info!("CPU{:#x?}", self);
        // unsafe {
        //     core::arch::asm!("wfi");
        // }
        // //according to riscv priv spec, after wfi, interrupt trap will be taken on the following instruction,then excute the code after wfi.
        // //but in qemu, it seems that the interrupt trap will be taken after sret in vcpu_arch_entry().
        // //this may cause error in hardware.
        // info!("CPU{} wakeup!", self.cpuid);
        // debug!("sip: {:#x}", read_csr!(CSR_SIP));
        // // clear_csr!(CSR_SIP, 1 << 1);
        // debug!("sip*: {:#x}", read_csr!(CSR_SIP));
        // self.init = true;

        // unsafe {
        //     vcpu_arch_entry();
        // }
    }
}

fn this_cpu_arch() -> &'static mut ArchCpu {
    let sscratch = read_csr!(CSR_SSCRATCH);
    if sscratch == 0 {
        panic!("CSR_SSCRATCH unintialized!");
    }
    unsafe { &mut *(sscratch as *mut ArchCpu) }
}

pub fn this_cpu_id() -> usize {
    this_cpu_arch().get_cpuid()
}

pub fn cpu_start(cpuid: usize, start_addr: usize, opaque: usize) {
    if let Some(e) = sbi_rt::hart_start(cpuid, start_addr, opaque).err() {
        panic!("cpu_start error: {:#x?}", e);
    }
}

pub fn store_cpu_pointer_to_reg(pointer: usize) {
    /// Store the pointer to the current CPU's ArchCpu structure in CSR_SSCRATCH
    write_csr!(CSR_SSCRATCH, pointer);
    // println!("Stored CPU pointer to CSR_SSCRATCH: {:#x}", pointer);
    return;
}<|MERGE_RESOLUTION|>--- conflicted
+++ resolved
@@ -157,11 +157,7 @@
         self.power_on = false;
 
         PARKING_MEMORY_SET.call_once(|| {
-<<<<<<< HEAD
             let parking_code: [u8; 8] = [0x73, 0x00, 0x50, 0x10, 0x6F, 0xF0, 0xDF, 0xFF]; // 1: wfi; b 1b
-=======
-            let parking_code: [u8; 8] = [0x73, 0x00, 0x50, 0x10, 0x6F, 0xF0, 0x9F, 0xFF]; // 1: wfi; b 1b
->>>>>>> 9e9ebec9
             unsafe {
                 PARKING_INST_PAGE[..8].copy_from_slice(&parking_code);
             }
