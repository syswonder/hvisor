// Copyright (c) 2025 Syswonder
// hvisor is licensed under Mulan PSL v2.
// You can use this software according to the terms and conditions of the Mulan PSL v2.
// You may obtain a copy of Mulan PSL v2 at:
//     http://license.coscl.org.cn/MulanPSL2
// THIS SOFTWARE IS PROVIDED ON AN "AS IS" BASIS, WITHOUT WARRANTIES OF ANY KIND, EITHER
// EXPRESS OR IMPLIED, INCLUDING BUT NOT LIMITED TO NON-INFRINGEMENT, MERCHANTABILITY OR
// FIT FOR A PARTICULAR PURPOSE.
// See the Mulan PSL v2 for more details.
//
// Syswonder Website:
//      https://www.syswonder.org
//
// Authors:
//
//! SBI call wrappers

use super::cpu::ArchCpu;
use crate::arch::csr::*;
use crate::consts::IPI_EVENT_SEND_IPI;
use crate::event::{send_event, IPI_EVENT_WAKEUP};
use crate::hypercall::HyperCall;
use crate::percpu::{get_cpu_data, this_cpu_data};
use core::sync::atomic::{self, Ordering};
use riscv::register::sie;
use riscv_h::register::hvip;
use sbi_rt::{HartMask, SbiRet};
use sbi_spec::binary::{
    RET_ERR_ALREADY_AVAILABLE, RET_ERR_FAILED, RET_ERR_NOT_SUPPORTED, RET_SUCCESS,
};
use sbi_spec::{base, hsm, legacy, rfnc, spi, time};

// Reserved for hvisor-tool.
pub const EID_HVISOR: usize = 0x114514;

// Hvisor supported SBI extensions.
pub const NUM_EXT: usize = 6;
pub const EXT_TABLE: [usize; NUM_EXT] = [
    base::EID_BASE,
    time::EID_TIME,
    hsm::EID_HSM,
    spi::EID_SPI,
    rfnc::EID_RFNC,
    EID_HVISOR,
];

/// Use sbi call to putchar in console (qemu uart handler)
pub fn sbi_console_putchar(c: u8) {
    #[allow(deprecated)]
    sbi_rt::legacy::console_putchar(c as _);
}

/// Use sbi call to getchar from console (qemu uart handler)
pub fn sbi_console_getchar() -> Option<u8> {
    #[allow(deprecated)]
    match sbi_rt::legacy::console_getchar() {
        x if x <= 0xff => Some(x as _),
        _ => None,
    }
}

/// Handle SBI calls form VS mode, sscratch -> current_cpu
pub fn sbi_vs_handler(current_cpu: &mut ArchCpu) {
    // a7 encodes the SBI extension ID (EID)
    // a6 encodes the SBI function ID (FID)
    let eid: usize = current_cpu.x[17];
    let fid: usize = current_cpu.x[16];
    let sbi_ret;
    match eid {
        // Base Extension (SBI Spec Chapter 4)
        base::EID_BASE => {
            sbi_ret = sbi_base_handler(fid, current_cpu);
        }
        // Timer Extension (SBI Spec Chapter 6)
        time::EID_TIME => {
            sbi_ret = sbi_time_handler(fid, current_cpu);
        }
        // Hart State Management (SBI Spec Chapter 9)
        hsm::EID_HSM => {
            sbi_ret = sbi_hsm_handler(fid, current_cpu);
        }
        // IPI Extension (SBI Spec Chapter 7)
        spi::EID_SPI => {
            sbi_ret = sbi_ipi_handler(fid, current_cpu);
        }
        // RFENCE Extension (SBI Spec Chapter 8)
        rfnc::EID_RFNC => {
            sbi_ret = sbi_rfence_handler(fid, current_cpu);
        }
        // Hvisor Extension (Hvisor Defined)
        EID_HVISOR => {
            sbi_ret = sbi_hvisor_handler(current_cpu);
        }
        // Legacy::Console putchar (usually used), temporily don't support other legacy extensions.
<<<<<<< HEAD
        legacy::LEGACY_CONSOLE_PUTCHAR => {
            sbi_ret = SbiRet {
                error: sbi_rt::legacy::console_putchar(current_cpu.x[10] as _),
                value: 0,
            };
        }
        legacy::LEGACY_CONSOLE_GETCHAR => {
            sbi_ret = SbiRet {
                error: sbi_rt::legacy::console_getchar(),
                value: 0,
            };
        }
=======
        // legacy::LEGACY_CONSOLE_PUTCHAR => {
        //     sbi_ret = SbiRet {
        //         error: sbi_rt::legacy::console_putchar(current_cpu.x[10] as _),
        //         value: 0,
        //     };
        // }
>>>>>>> 9e9ebec9
        _ => {
            // Pass through SBI call
            warn!("Unsupported SBI extension {:#x} function {:#x}", eid, fid);
            sbi_ret = SbiRet {
                error: RET_ERR_NOT_SUPPORTED,
                value: 0,
            };
        }
    }
    // Write the return value back to the current_cpu
    current_cpu.x[10] = sbi_ret.error as usize;
    current_cpu.x[11] = sbi_ret.value as usize;
}

/// Handle SBI Base Extension calls.
pub fn sbi_base_handler(fid: usize, current_cpu: &mut ArchCpu) -> SbiRet {
    let mut sbi_ret = SbiRet {
        error: RET_SUCCESS,
        value: 0,
    };
    match fid {
        base::GET_SBI_SPEC_VERSION => {
            // The minor number of the SBI specification is encoded in the low 24 bits
            // with the major number encoded in the next 7 bits.
            // Bit 31 must be 0 and is reserved for future expansion.
            sbi_ret.value = 0x0200_0000; // spec version 2.0
        }
        base::GET_SBI_IMPL_VERSION => {
            // The implementation ID is a 32-bit value that identifies the SBI implementation.
            // The implementation ID is defined by the SBI implementer.
            sbi_ret.value = sbi_rt::get_sbi_impl_version();
        }
        base::GET_SBI_IMPL_ID => {
            sbi_ret.value = sbi_rt::get_sbi_impl_id();
        }
        base::PROBE_EXTENSION => {
            // This function needs one arg(extesion_id).
            let ext_id = current_cpu.x[10];
            // Returns 0 if the given SBI extension ID (EID) is not available or 1 if it is available
            // unless defined as any other non-zero value by the implementation.
            if EXT_TABLE.contains(&ext_id) {
                sbi_ret.value = ext_id;
            }
        }
        base::GET_MVENDORID | base::GET_MARCHID | base::GET_MIMPID => {
            // Return a value that is legal for the mvendorid CSR and 0 is always a legal value for this CSR.
            // Return a value that is legal for the marchid CSR and 0 is always a legal value for this CSR.
            // Return a value that is legal for the mimpid CSR and 0 is always a legal value for this CSR.
            sbi_ret.value = 0;
        }
        _ => {
            sbi_ret.error = RET_ERR_NOT_SUPPORTED;
            warn!("SBI: unsupported sbi_base_extension fid {:#x}", fid);
        }
    }
    sbi_ret
}

/// SBI Set Timer handler
pub fn sbi_time_handler(fid: usize, current_cpu: &mut ArchCpu) -> SbiRet {
    if fid != time::SET_TIMER {
        warn!("SBI: unsupported sbi_time_extension fid {:#x}", fid);
        return SbiRet {
            error: RET_ERR_NOT_SUPPORTED,
            value: 0,
        };
    }
    let stime_value = current_cpu.x[10];
    if current_cpu.sstc {
        // Set the vstimecmp, and don't need to inject timer interrupt.
        write_csr!(CSR_VSTIMECMP, stime_value);
    } else {
        // Hvisor should receive timer interrupt and inject it to guest.
        sbi_rt::set_timer(stime_value as _);
        unsafe {
            // clear guest timer interrupt pending
            hvip::clear_vstip();
            // enable timer interrupt
            sie::set_stimer();
        }
    }
    SbiRet {
        error: RET_SUCCESS,
        value: 0,
    }
}

#[allow(unused)]
#[derive(Debug, PartialEq)]
pub enum HSM_STATUS {
    STARTED,
    STOPPED,
    START_PENDING,
    STOP_PENDING,
    SUSPENDED,
    SUSPEND_PENDING,
    RESUMING_PENDING,
}

/// SBI Hart State Management handler.
pub fn sbi_hsm_handler(fid: usize, current_cpu: &mut ArchCpu) -> SbiRet {
    let mut sbi_ret = SbiRet {
        error: RET_SUCCESS,
        value: 0,
    };
    match fid {
        hsm::HART_START => {
            // hsm start
            sbi_ret = sbi_hsm_start_handler(current_cpu);
        }
        hsm::HART_STOP => {
            // Todo: support hart stop.
            sbi_ret.error = RET_ERR_NOT_SUPPORTED;
            warn!("SBI: unsupported sbi_hsm_hart_stop");
        }
        hsm::HART_GET_STATUS => {
            // Todo: support hart get status.
            sbi_ret.error = RET_ERR_NOT_SUPPORTED;
            warn!("SBI: unsupported sbi_hsm_hart_get_status");
        }
        hsm::HART_SUSPEND => {
            // Todo: support hart suspend.
            sbi_ret.error = RET_ERR_NOT_SUPPORTED;
            // warn!("SBI: unsupported sbi_hsm_hart_suspend");
        }
        _ => {
            sbi_ret.error = RET_ERR_NOT_SUPPORTED;
            warn!("SBI: unsupported sbi_hsm_extension fid {:#x}", fid);
        }
    }
    sbi_ret
}

/// SBI Hart State Management start handler.
pub fn sbi_hsm_start_handler(current_cpu: &mut ArchCpu) -> SbiRet {
    let mut sbi_ret = SbiRet {
        error: RET_SUCCESS,
        value: 0,
    };
    let cpuid = current_cpu.x[10]; // In hvisor, it is physical cpu id.
    let start_addr = current_cpu.x[11];
    let opaque = current_cpu.x[12];
    if cpuid == current_cpu.cpuid {
        sbi_ret.error = RET_ERR_ALREADY_AVAILABLE;
    } else {
        info!(
            "SBI: try to wake up cpu {} run@ {:#x}, opaque@ {:#x}",
            cpuid, start_addr, opaque
        );
        let target_cpu = get_cpu_data(cpuid);
        let _lock = target_cpu.ctrl_lock.lock();
        // Todo: use hsm status, not just hvisor defined power_on.
        if target_cpu.arch_cpu.power_on {
            sbi_ret.error = RET_ERR_FAILED;
        } else {
            // Set the target cpu to start-pending.
            target_cpu.cpu_on_entry = start_addr;
            target_cpu.dtb_ipa = opaque;
            // Insert memory fence.
            atomic::fence(atomic::Ordering::SeqCst);
            send_event(cpuid, 0, IPI_EVENT_WAKEUP);
        }
        drop(_lock);
    }
    sbi_ret
}

/// SBI IPI handler.
pub fn sbi_ipi_handler(fid: usize, current_cpu: &mut ArchCpu) -> SbiRet {
    if fid != spi::SEND_IPI {
        warn!("SBI: unsupported sbi_ipi_extension fid {:#x}", fid);
        return SbiRet {
            error: RET_ERR_NOT_SUPPORTED,
            value: 0,
        };
    }
    // unsigned long hart_mask is a scalar bit-vector containing hartids
    // unsigned long hart_mask_base is the starting hartid from which the bit-vector must be computed.
    let hart_mask = current_cpu.x[10];
    let hart_mask_base = current_cpu.x[11];
    let hart_mask_bits = HartMask::from_mask_base(hart_mask, hart_mask_base);
    for cpu_id in 0..64 {
        // hart_mask is 64 bits
        if hart_mask_bits.has_bit(cpu_id) {
            // the second parameter is ignored is riscv64.
            send_event(cpu_id, 0, IPI_EVENT_SEND_IPI);
        }
    }
    SbiRet {
        error: RET_SUCCESS,
        value: 0,
    }
}

/// SBI RFENCE handler.
pub fn sbi_rfence_handler(fid: usize, current_cpu: &mut ArchCpu) -> SbiRet {
    let mut sbi_ret = SbiRet {
        error: RET_SUCCESS,
        value: 0,
    };
    let hart_mask = current_cpu.x[10];
    let hart_mask_base = current_cpu.x[11];
    let start_addr = current_cpu.x[12];
    let size = current_cpu.x[13];
    let asid = current_cpu.x[14];
    let hart_mask_bits = HartMask::from_mask_base(hart_mask, hart_mask_base);
    match fid {
        rfnc::REMOTE_FENCE_I => {
            // Instructs remote harts to execute FENCE.I instruction.
            sbi_ret = sbi_rt::remote_fence_i(hart_mask_bits);
        }
        rfnc::REMOTE_SFENCE_VMA => {
            // Instruct the remote harts to execute one or more HFENCE.VVMA instructions, covering the range of
            // guest virtual addresses between start_addr and start_addr + size for current VMID (in hgatp CSR) of
            // calling hart.
            sbi_ret = sbi_rt::remote_hfence_vvma(hart_mask_bits, start_addr, size);
        }
        rfnc::REMOTE_SFENCE_VMA_ASID => {
            // Instruct the remote harts to execute one or more HFENCE.VVMA instructions, covering the range of
            // guest virtual addresses between start_addr and start_addr + size for the given ASID and current
            // VMID (in hgatp CSR) of calling hart.
            sbi_ret = sbi_rt::remote_hfence_vvma_asid(hart_mask_bits, start_addr, size, asid);
        }
        _ => {
            sbi_ret.error = RET_ERR_NOT_SUPPORTED;
            warn!("SBI: unsupported sbi_rfence_extension fid {:#x}", fid);
        }
    }
    sbi_ret
}

/// SBI hvisor handler.
pub fn sbi_hvisor_handler(current_cpu: &mut ArchCpu) -> SbiRet {
    // Todo: according SBI spec, use a6 instead of a0 to tranfer code is more reasonable.
    let (code, arg0, arg1) = (current_cpu.x[10], current_cpu.x[11], current_cpu.x[12]);
    let cpu_data = this_cpu_data();
    debug!(
        "Hvisor ecall from CPU{},code: {:#x?}, arg0: {:#x?}, arg1: {:#x?}",
        cpu_data.id, code, arg0, arg1
    );
    // Handle hvisor related hypercall.
    let result = HyperCall::new(cpu_data).hypercall(code as _, arg0 as _, arg1 as _);
    match result {
        Ok(ret) => SbiRet {
            error: RET_SUCCESS,
            value: ret as _,
        },
        Err(e) => {
            error!("Hvisor ecall error: {:#x?}", e);
            SbiRet {
                error: RET_ERR_FAILED,
                value: e.code() as _,
            }
        }
    }
}<|MERGE_RESOLUTION|>--- conflicted
+++ resolved
@@ -92,7 +92,6 @@
             sbi_ret = sbi_hvisor_handler(current_cpu);
         }
         // Legacy::Console putchar (usually used), temporily don't support other legacy extensions.
-<<<<<<< HEAD
         legacy::LEGACY_CONSOLE_PUTCHAR => {
             sbi_ret = SbiRet {
                 error: sbi_rt::legacy::console_putchar(current_cpu.x[10] as _),
@@ -105,14 +104,6 @@
                 value: 0,
             };
         }
-=======
-        // legacy::LEGACY_CONSOLE_PUTCHAR => {
-        //     sbi_ret = SbiRet {
-        //         error: sbi_rt::legacy::console_putchar(current_cpu.x[10] as _),
-        //         value: 0,
-        //     };
-        // }
->>>>>>> 9e9ebec9
         _ => {
             // Pass through SBI call
             warn!("Unsupported SBI extension {:#x} function {:#x}", eid, fid);
