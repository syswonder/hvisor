// Copyright (c) 2025 Syswonder
// hvisor is licensed under Mulan PSL v2.
// You can use this software according to the terms and conditions of the Mulan PSL v2.
// You may obtain a copy of Mulan PSL v2 at:
//     http://license.coscl.org.cn/MulanPSL2
// THIS SOFTWARE IS PROVIDED ON AN "AS IS" BASIS, WITHOUT WARRANTIES OF ANY KIND, EITHER
// EXPRESS OR IMPLIED, INCLUDING BUT NOT LIMITED TO NON-INFRINGEMENT, MERCHANTABILITY OR
// FIT FOR A PARTICULAR PURPOSE.
// See the Mulan PSL v2 for more details.
//
// Syswonder Website:
//      https://www.syswonder.org
//
// Authors:
//
use spin::RwLock;

use crate::{
    arch::Stage2PageTable,
    error::HvResult,
    memory::{addr::align_up, GuestPhysAddr, HostPhysAddr, MemFlags, MemoryRegion, MemorySet},
};

pub fn init_hv_page_table() -> HvResult {
    todo!();
    // let mut hv_pt: MemorySet<Stage1PageTable> = MemorySet::new();
    // // let _ = hv_pt.insert(MemoryRegion::new_with_offset_mapper(
    // //     0x8000_0000 as HostVirtAddr,
    // //     hv_phys_start as HostPhysAddr,
    // //     (hv_phys_end - hv_phys_start) as usize,
    // //     MemFlags::READ | MemFlags::WRITE | MemFlags::EXECUTE,
    // // ));
    // trace!("fdt: {:?}", fdt);
    // // The first memory region is used to map the guest physical memory.
    // let mem_region = fdt.memory().regions().next().unwrap();
    // debug!("map mem_region: {:#x?}", mem_region);
    // hv_pt.insert(MemoryRegion::new_with_offset_mapper(
    //     mem_region.starting_address as GuestPhysAddr,
    //     mem_region.starting_address as HostPhysAddr,
    //     mem_region.size.unwrap(),
    //     MemFlags::READ | MemFlags::WRITE | MemFlags::EXECUTE,
    // ))?;
    // // probe virtio mmio device
    // for node in fdt.find_all_nodes("/soc/virtio_mmio") {
    //     if let Some(reg) = node.reg().and_then(|mut reg| reg.next()) {
    //         let paddr = reg.starting_address as HostPhysAddr;
    //         let size = reg.size.unwrap();
    //         debug!("map virtio mmio addr: {:#x}, size: {:#x}", paddr, size);
    //         hv_pt.insert(MemoryRegion::new_with_offset_mapper(
    //             paddr as GuestPhysAddr,
    //             paddr,
    //             size,
    //             MemFlags::READ | MemFlags::WRITE,
    //         ))?;
    //     }
    // }

    // // probe virt test
    // for node in fdt.find_all_nodes("/soc/test") {
    //     if let Some(reg) = node.reg().and_then(|mut reg| reg.next()) {
    //         let paddr = reg.starting_address as HostPhysAddr;
    //         let size = reg.size.unwrap() + 0x1000;
    //         debug!("map test addr: {:#x}, size: {:#x}", paddr, size);
    //         hv_pt.insert(MemoryRegion::new_with_offset_mapper(
    //             paddr as GuestPhysAddr,
    //             paddr,
    //             size,
    //             MemFlags::READ | MemFlags::WRITE | MemFlags::EXECUTE,
    //         ))?;
    //     }
    // }

    // // probe uart device
    // for node in fdt.find_all_nodes("/soc/uart") {
    //     if let Some(reg) = node.reg().and_then(|mut reg| reg.next()) {
    //         let paddr = reg.starting_address as HostPhysAddr;
    //         let size = align_up(reg.size.unwrap());
    //         debug!("map uart addr: {:#x}, size: {:#x}", paddr, size);
    //         hv_pt.insert(MemoryRegion::new_with_offset_mapper(
    //             paddr as GuestPhysAddr,
    //             paddr,
    //             size,
    //             MemFlags::READ | MemFlags::WRITE,
    //         ))?;
    //     }
    // }

    // // probe clint(core local interrupter)
    // for node in fdt.find_all_nodes("/soc/clint") {
    //     if let Some(reg) = node.reg().and_then(|mut reg| reg.next()) {
    //         let paddr = reg.starting_address as HostPhysAddr;
    //         let size = reg.size.unwrap();
    //         debug!("map clint addr: {:#x}, size: {:#x}", paddr, size);
    //         hv_pt.insert(MemoryRegion::new_with_offset_mapper(
    //             paddr as GuestPhysAddr,
    //             paddr,
    //             size,
    //             MemFlags::READ | MemFlags::WRITE,
    //         ))?;
    //     }
    // }

    // // probe plic
    // for node in fdt.find_all_nodes("/soc/plic") {
    //     if let Some(reg) = node.reg().and_then(|mut reg| reg.next()) {
    //         let paddr = reg.starting_address as HostPhysAddr;
    //         let size = reg.size.unwrap();
    //         debug!("map plic addr: {:#x}, size: {:#x}", paddr, size);
    //         hv_pt.insert(MemoryRegion::new_with_offset_mapper(
    //             paddr as GuestPhysAddr,
    //             paddr,
    //             size,
    //             MemFlags::READ | MemFlags::WRITE,
    //         ))?;
    //     }
    // }

    // for node in fdt.find_all_nodes("/soc/pci") {
    //     if let Some(reg) = node.reg().and_then(|mut reg| reg.next()) {
    //         let paddr = reg.starting_address as HostPhysAddr;
    //         let size = reg.size.unwrap();
    //         debug!("map pci addr: {:#x}, size: {:#x}", paddr, size);
    //         hv_pt.insert(MemoryRegion::new_with_offset_mapper(
    //             paddr as GuestPhysAddr,
    //             paddr,
    //             size,
    //             MemFlags::READ | MemFlags::WRITE,
    //         ))?;
    //     }
    // }
    // info!("Hypervisor page table init end.");
    // debug!("Hypervisor virtual memory set: {:#x?}", hv_pt);

    // HV_PT.call_once(|| RwLock::new(hv_pt));
    // Ok(())
}

pub fn new_s2_memory_set() -> MemorySet<Stage2PageTable> {
    // Create a new memory set for stage 2 page table, pt_level is dynamically detected before here.
    unsafe { MemorySet::new(crate::arch::s2pt::GSTAGE_PT_LEVEL) }
<<<<<<< HEAD
=======
}

pub fn arch_setup_parange() {
    // RISC-V does not have a parange setup like AArch64.
    // The parange is determined by the memory regions defined in the device tree.
    // So we do not need to do anything here.
>>>>>>> 9e9ebec9
}<|MERGE_RESOLUTION|>--- conflicted
+++ resolved
@@ -138,13 +138,10 @@
 pub fn new_s2_memory_set() -> MemorySet<Stage2PageTable> {
     // Create a new memory set for stage 2 page table, pt_level is dynamically detected before here.
     unsafe { MemorySet::new(crate::arch::s2pt::GSTAGE_PT_LEVEL) }
-<<<<<<< HEAD
-=======
 }
 
 pub fn arch_setup_parange() {
     // RISC-V does not have a parange setup like AArch64.
     // The parange is determined by the memory regions defined in the device tree.
     // So we do not need to do anything here.
->>>>>>> 9e9ebec9
 }