use super::entry::vmreturn;
use crate::arch::sysreg::{read_sysreg, write_sysreg};
use crate::control::send_event;
use crate::device::gicv3::gicv3_handle_irq_el1;
<<<<<<< HEAD
use crate::hypercall::HyperCall;
=======
use crate::hypercall::{HyperCall, SGI_EVENT_ID};
>>>>>>> 2ef4debb
use crate::percpu::{get_cpu_data, this_cpu_data, GeneralRegisters};
use crate::percpu::{park_current_cpu, PerCpu};
use aarch64_cpu::registers::*;
use tock_registers::interfaces::*;
#[allow(dead_code)]
#[allow(non_snake_case)]
#[allow(non_upper_case_globals)]
pub mod ExceptionType {
    pub const EXIT_REASON_EL2_ABORT: u64 = 0x0;
    pub const EXIT_REASON_EL2_IRQ: u64 = 0x1;
    pub const EXIT_REASON_EL1_ABORT: u64 = 0x2;
    pub const EXIT_REASON_EL1_IRQ: u64 = 0x3;
}
const SMC_TYPE_MASK: u64 = 0x3F000000;
#[allow(non_snake_case)]
pub mod SmcType {
    pub const ARCH_SC: u64 = 0x0;
    pub const STANDARD_SC: u64 = 0x4000000;
}
<<<<<<< HEAD
#[allow(non_snake_case)]
=======

const PSCI_VERSION_1_1: u64 = 0x10001;
const PSCI_TOS_NOT_PRESENT_MP: u64 = 2;
const ARM_SMCCC_VERSION_1_1: u64 = 0x10001;

>>>>>>> 2ef4debb
pub mod PsciFnId {
    pub const PSCI_VERSION: u64 = 0x84000000;
    pub const PSCI_CPU_SUSPEND_32: u64 = 0x84000001;
    pub const PSCI_CPU_OFF_32: u64 = 0x84000002;
    pub const PSCI_CPU_ON_32: u64 = 0x84000003;
    pub const PSCI_AFFINITY_INFO_32: u64 = 0x84000004;
    pub const PSCI_MIG_INFO_TYPE: u64 = 0x84000006;
    pub const PSCI_FEATURES: u64 = 0x8400000a;

    pub const PSCI_CPU_SUSPEND_64: u64 = 0xc4000001;
    pub const PSCI_CPU_ON_64: u64 = 0xc4000003;
    pub const PSCI_AFFINITY_INFO_64: u64 = 0xc4000004;
}
<<<<<<< HEAD
#[allow(dead_code)]
=======

pub mod SMCccFnId {
    pub const SMCCC_VERSION: u64 = 0x80000000;
    pub const SMCCC_ARCH_FEATURES: u64 = 0x80000001;
}

>>>>>>> 2ef4debb
pub enum TrapReturn {
    TrapHandled = 1,
    TrapUnhandled = 0,
    TrapForbidden = -1,
}
#[repr(C)]
#[derive(Debug)]
pub struct TrapFrame<'a> {
    pub regs: &'a mut GeneralRegisters,
    pub esr: u64, //ESR_EL2 exception reason
    pub spsr: u64, //SPSR_EL2 exception info
                  //pub sp: u64,
}
impl<'a> TrapFrame<'a> {
    pub fn new(regs: &'a mut GeneralRegisters) -> Self {
        Self {
            regs,
            esr: ESR_EL2.get(),
            spsr: SPSR_EL2.get(),
            //sp: 0,
        }
    }
}
/*From hyp_vec->handle_vmexit x0:guest regs x1:exit_reason sp =stack_top-32*8*/
pub fn arch_handle_exit(regs: &mut GeneralRegisters) -> Result<(), ()> {
    let mpidr = MPIDR_EL1.get();
    let _cpu_id = mpidr & 0xff00ffffff;
    trace!("cpu exit");
    match regs.exit_reason as u64 {
        ExceptionType::EXIT_REASON_EL1_IRQ => irqchip_handle_irq1(),
        ExceptionType::EXIT_REASON_EL1_ABORT => arch_handle_trap(regs),
        ExceptionType::EXIT_REASON_EL2_ABORT => arch_dump_exit(regs.exit_reason),
        ExceptionType::EXIT_REASON_EL2_IRQ => irqchip_handle_irq2(),
        _ => arch_dump_exit(regs.exit_reason),
    }
    unsafe {
        vmreturn(regs as *const _ as usize);
    }

    Ok(())
}
fn irqchip_handle_irq1() {
    //debug!("irq from el1");
    gicv3_handle_irq_el1();
}
fn irqchip_handle_irq2() {
    error!("irq not handle from el2");
    loop {}
}
fn arch_handle_trap(regs: &mut GeneralRegisters) {
    let mut frame = TrapFrame::new(regs);
    let mut _ret = TrapReturn::TrapUnhandled;
    match ESR_EL2.read_as_enum(ESR_EL2::EC) {
        Some(ESR_EL2::EC::Value::HVC64) => handle_hvc(&mut frame),
        Some(ESR_EL2::EC::Value::SMC64) => handle_smc(&mut frame),
        Some(ESR_EL2::EC::Value::TrappedMsrMrs) => handle_sysreg(&mut frame),
        Some(ESR_EL2::EC::Value::DataAbortLowerEL) => handle_dabt(&mut frame),
        Some(ESR_EL2::EC::Value::InstrAbortLowerEL) => handle_iabt(&mut frame),
        _ => {
            error!(
                "Unsupported Exception EC:{:#x?}!",
                ESR_EL2.read(ESR_EL2::EC)
            );
            error!("esr_el2: iss {:#x?}", ESR_EL2.read(ESR_EL2::ISS));
            loop {}
            // ret = TrapReturn::TrapUnhandled;
        }
    }
}
fn handle_iabt(_frame: &mut TrapFrame) {
    let iss = ESR_EL2.read(ESR_EL2::ISS);
    let op = iss >> 6 & 0x1;
    let hpfar = read_sysreg!(HPFAR_EL2);
    let hdfar = read_sysreg!(FAR_EL2);
    let mut address = hpfar << 8;
    address |= hdfar & 0xfff;
    error!("error ins access {} at {:#x?}!", op, address);
    error!("esr_el2: iss {:#x?}", iss);
    loop {}
    //TODO finish dabt handle
    // arch_skip_instruction(frame);
}
fn handle_dabt(frame: &mut TrapFrame) {
    // let iss = ESR_EL2.read(ESR_EL2::ISS);
    // let op = iss >> 6 & 0x1;
    // let hpfar = read_sysreg!(HPFAR_EL2);
    // let hdfar = read_sysreg!(FAR_EL2);
    // let mut address = hpfar << 8;
    // address |= hdfar & 0xfff;
    // warn!("skip data access {} at {:#x?}!", op, address);
    // warn!("esr_el2: iss {:#x?}", iss);
    //TODO finish dabt handle
    arch_skip_instruction(frame);
}
fn handle_sysreg(frame: &mut TrapFrame) {
    //TODO check sysreg type
    //send sgi
    trace!("esr_el2: iss {:#x?}", ESR_EL2.read(ESR_EL2::ISS));
    let rt = (ESR_EL2.get() >> 5) & 0x1f;
    let val = frame.regs.usr[rt as usize];
    trace!("esr_el2 rt{}: {:#x?}", rt, val);
    let sgi_id: u64 = (val & (0xf << 24)) >> 24;
    if this_cpu_data().wait_for_poweron {
        warn!("skip send sgi {:#x?}", sgi_id);
    } else {
        write_sysreg!(icc_sgi1r_el1, val);
    }

    arch_skip_instruction(frame); //skip sgi write
}
fn handle_hvc(frame: &mut TrapFrame) {
    /*
    if ESR_EL2.read(ESR_EL2::ISS) != 0x4a48 {
        return;
    }
    */
    let (code, arg0, arg1) = (frame.regs.usr[0], frame.regs.usr[1], frame.regs.usr[2]);
    let cpu_data = this_cpu_data() as &mut PerCpu;

    info!(
        "HVC from CPU{},code:{:#x?},arg0:{:#x?},arg1:{:#x?}",
        cpu_data.id, code, arg0, arg1
    );
    let result = HyperCall::new(cpu_data)
        .hypercall(code as _, arg0, arg1)
        .unwrap();
    frame.regs.usr[0] = result as _;
}
fn handle_smc(frame: &mut TrapFrame) {
    let (code, arg0, arg1, arg2) = (
        frame.regs.usr[0],
        frame.regs.usr[1],
        frame.regs.usr[2],
        frame.regs.usr[3],
    );
    let cpu_data = this_cpu_data() as &mut PerCpu;
    info!(
        "SMC from CPU{}, func_id:{:#x?}, arg0:{:#x?}, arg1:{:#x?}, arg2:{:#x?}",
        cpu_data.id, code, arg0, arg1, arg2
    );
    let result = match code & SMC_TYPE_MASK {
        SmcType::ARCH_SC => handle_arch_smc(frame, code, arg0, arg1, arg2),
        SmcType::STANDARD_SC => handle_psci_smc(frame, code, arg0, arg1, arg2),
        _ => {
            error!("unsupported smc");
            0
        }
    };

    frame.regs.usr[0] = result;

    arch_skip_instruction(frame); //skip the smc ins
}
<<<<<<< HEAD
#[allow(unused_unsafe)]
fn handle_psci(frame: &mut TrapFrame, code: u64, arg0: u64, _arg1: u64, _arg2: u64) {
=======

fn psci_emulate_features_info(code: u64) -> u64 {
>>>>>>> 2ef4debb
    match code {
        PsciFnId::PSCI_VERSION
        | PsciFnId::PSCI_CPU_SUSPEND_32
        | PsciFnId::PSCI_CPU_SUSPEND_64
        | PsciFnId::PSCI_CPU_OFF_32
        | PsciFnId::PSCI_CPU_ON_32
        | PsciFnId::PSCI_CPU_ON_64
        | PsciFnId::PSCI_AFFINITY_INFO_32
        | PsciFnId::PSCI_AFFINITY_INFO_64
        | PsciFnId::PSCI_FEATURES
        | SMCccFnId::SMCCC_VERSION => 0,
        _ => !0,
    }
}

fn psci_emulate_cpu_on(frame: &mut TrapFrame) -> u64 {
    // Todo: Check if `cpu` is in the cpuset of current cell
    let cpu = frame.regs.usr[1] & 0xff00ffffff;
    warn!("psci: try to wake up cpu {}", cpu);

    let target_data = get_cpu_data(cpu);
    let _lock = target_data.ctrl_lock.lock();

    if target_data.wait_for_poweron {
        target_data.cpu_on_entry = frame.regs.usr[2];
        // todo: set cpu_on_context
        target_data.reset = true;
    } else {
        error!("psci: cpu {} already on", cpu);
        return u64::MAX - 3;
    };

    drop(_lock);
    send_event(cpu, SGI_EVENT_ID);
    0
}

fn handle_psci_smc(frame: &mut TrapFrame, code: u64, arg0: u64, _arg1: u64, _arg2: u64) -> u64 {
    match code {
        PsciFnId::PSCI_VERSION => PSCI_VERSION_1_1,
        PsciFnId::PSCI_CPU_OFF_32 => {
            park_current_cpu();
            return 0;
        }
        PsciFnId::PSCI_AFFINITY_INFO_32 | PsciFnId::PSCI_AFFINITY_INFO_64 => {
            get_cpu_data(arg0).wait_for_poweron as _
        }
        PsciFnId::PSCI_MIG_INFO_TYPE => PSCI_TOS_NOT_PRESENT_MP,
        PsciFnId::PSCI_FEATURES => psci_emulate_features_info(frame.regs.usr[1]),
        PsciFnId::PSCI_CPU_ON_64 => psci_emulate_cpu_on(frame),
        _ => {
            error!("unsupported smc standard service");
            return 0;
        }
    }
}

fn handle_arch_smc(frame: &mut TrapFrame, code: u64, arg0: u64, _arg1: u64, _arg2: u64) -> u64 {
    match code {
        SMCccFnId::SMCCC_VERSION => PSCI_VERSION_1_1,
        SMCccFnId::SMCCC_ARCH_FEATURES => !0,
        _ => {
            error!("unsupported ARM smc service");
            return !0;
        }
    }
}

fn arch_skip_instruction(_frame: &TrapFrame) {
    //ELR_EL2: ret address
    let mut pc = ELR_EL2.get();
    //ESR_EL2::IL exception instruction length
    let ins = match ESR_EL2.read(ESR_EL2::IL) {
        0 => 2, //16 bit ins
        1 => 4, //32 bit ins
        _ => 0,
    };
    //skip ins
    pc = pc + ins;
    ELR_EL2.set(pc);
}
fn arch_dump_exit(reason: u64) {
    //TODO hypervisor coredump
    error!("Unsupported Exit:{:#x?}, elr={:#x?}", reason, ELR_EL2.get());
    loop {}
}<|MERGE_RESOLUTION|>--- conflicted
+++ resolved
@@ -2,11 +2,7 @@
 use crate::arch::sysreg::{read_sysreg, write_sysreg};
 use crate::control::send_event;
 use crate::device::gicv3::gicv3_handle_irq_el1;
-<<<<<<< HEAD
-use crate::hypercall::HyperCall;
-=======
 use crate::hypercall::{HyperCall, SGI_EVENT_ID};
->>>>>>> 2ef4debb
 use crate::percpu::{get_cpu_data, this_cpu_data, GeneralRegisters};
 use crate::percpu::{park_current_cpu, PerCpu};
 use aarch64_cpu::registers::*;
@@ -26,15 +22,12 @@
     pub const ARCH_SC: u64 = 0x0;
     pub const STANDARD_SC: u64 = 0x4000000;
 }
-<<<<<<< HEAD
-#[allow(non_snake_case)]
-=======
 
 const PSCI_VERSION_1_1: u64 = 0x10001;
 const PSCI_TOS_NOT_PRESENT_MP: u64 = 2;
 const ARM_SMCCC_VERSION_1_1: u64 = 0x10001;
 
->>>>>>> 2ef4debb
+#[allow(non_snake_case)]
 pub mod PsciFnId {
     pub const PSCI_VERSION: u64 = 0x84000000;
     pub const PSCI_CPU_SUSPEND_32: u64 = 0x84000001;
@@ -48,16 +41,13 @@
     pub const PSCI_CPU_ON_64: u64 = 0xc4000003;
     pub const PSCI_AFFINITY_INFO_64: u64 = 0xc4000004;
 }
-<<<<<<< HEAD
-#[allow(dead_code)]
-=======
 
 pub mod SMCccFnId {
     pub const SMCCC_VERSION: u64 = 0x80000000;
     pub const SMCCC_ARCH_FEATURES: u64 = 0x80000001;
 }
 
->>>>>>> 2ef4debb
+#[allow(dead_code)]
 pub enum TrapReturn {
     TrapHandled = 1,
     TrapUnhandled = 0,
@@ -211,13 +201,8 @@
 
     arch_skip_instruction(frame); //skip the smc ins
 }
-<<<<<<< HEAD
-#[allow(unused_unsafe)]
-fn handle_psci(frame: &mut TrapFrame, code: u64, arg0: u64, _arg1: u64, _arg2: u64) {
-=======
 
 fn psci_emulate_features_info(code: u64) -> u64 {
->>>>>>> 2ef4debb
     match code {
         PsciFnId::PSCI_VERSION
         | PsciFnId::PSCI_CPU_SUSPEND_32
