// Copyright (c) 2025 Syswonder
// hvisor is licensed under Mulan PSL v2.
// You can use this software according to the terms and conditions of the Mulan PSL v2.
// You may obtain a copy of Mulan PSL v2 at:
//     http://license.coscl.org.cn/MulanPSL2
// THIS SOFTWARE IS PROVIDED ON AN "AS IS" BASIS, WITHOUT WARRANTIES OF ANY KIND, EITHER
// EXPRESS OR IMPLIED, INCLUDING BUT NOT LIMITED TO NON-INFRINGEMENT, MERCHANTABILITY OR
// FIT FOR A PARTICULAR PURPOSE.
// See the Mulan PSL v2 for more details.
//
// Syswonder Website:
//      https://www.syswonder.org
//
// Authors:
//

use crate::percpu::this_cpu_data;
use alloc::sync::Arc;
use alloc::vec::Vec;
use bitvec::prelude::*;
use spin::Mutex;

/// Virtual Platform-Level Interrupt Controller (vPLIC)
#[allow(unused)]
pub struct VirtualPLIC {
    /// Base address of the vPLIC in guest physical memory
    base_addr: usize,
    /// Maximum number of interrupts (excluding interrupt 0)
    max_interrupts: usize,
    /// Number of Hart contexts (contains S-mode and M-mode), only S-mode works
    num_contexts: usize,
    /// Inner state of the vPLIC (thread-safe)
    inner: Arc<Mutex<VirtualPLICInner>>,
}

/// Inner state of the vPLIC
struct VirtualPLICInner {
    /// Hardware interrupt signals (bitmap)
    hw: BitVec,
    /// Active interrupts (bitmap), indicating irq is handling by one hart.
    active: BitVec,
    /// Interrupt priorities (indexed by interrupt ID)
    priority: Vec<u32>,
    /// Pending interrupts (bitmap)
    pending: BitVec,
    /// Interrupt enable bits (per Hart, indexed by context ID)
    enable: Vec<BitVec>,
    /// Thresholds for each Hart (indexed by context ID)
    threshold: Vec<u32>,
}

impl VirtualPLIC {
    /// Create a new VirtualPLIC, need to specify the max num of interrupts and num of hart contexts.
    pub fn new(base_addr: usize, max_interrupts: usize, num_contexts: usize) -> Self {
        let vplic = VirtualPLICInner {
            hw: bitvec![0; max_interrupts + 1],
            active: bitvec![0; max_interrupts + 1],
            priority: vec![0; max_interrupts + 1],
            pending: bitvec![0; max_interrupts + 1],
            enable: (0..num_contexts)
                .map(|_| bitvec![0; max_interrupts + 1])
                .collect(),
            threshold: vec![0; num_contexts],
        };

        VirtualPLIC {
            base_addr,
            max_interrupts,
            num_contexts,
            inner: Arc::new(Mutex::new(vplic)),
        }
    }

    /// Set one interrupt as hardware interrupt.
    pub fn vplic_set_hw(&self, intr_id: usize, hw: bool) {
        let mut inner = self.inner.lock();
        inner.vplic_set_hw(intr_id, hw);
    }

    /// Get one interrupt as hardware interrupt.
    pub fn vplic_get_hw(&self, intr_id: usize) -> bool {
        let inner = self.inner.lock();
        inner.vplic_get_hw(intr_id)
    }

    /// Inject an interrupt into the vPLIC.
    pub fn inject_irq(&self, vcontext_id: usize, intr_id: usize, hw: bool) {
        debug!("Inject interrupt {} to vcontext {}", intr_id, vcontext_id);
        let mut inner = self.inner.lock();
        if hw != inner.vplic_get_hw(intr_id) {
            error!("inject_irq {}: hw args is not eauql to vplic's", intr_id);
            return;
        }
        if !inner.vplic_get_pending(intr_id) {
            // write to pending
            inner.vplic_set_pending(intr_id, true);
            if inner.hw[intr_id] {
                inner.vplic_update_hart_line(vcontext_id);
            } else {
                for vcontext_id in 0..self.num_contexts {
                    if vcontext_id % 2 == 0 {
                        continue;
                    }
                    if inner.vplic_get_enable(intr_id, vcontext_id)
                        && inner.vplic_get_priority(intr_id)
                            > inner.vplic_get_threshold(vcontext_id)
                    {
                        inner.vplic_update_hart_line(vcontext_id);
                    }
                }
            }
        }
    }

    pub fn update_hart_line(&self, vcontext_id: usize) {
        let mut inner = self.inner.lock();
        inner.vplic_update_hart_line(vcontext_id);
    }

    /// vPLIC emul access.
    pub fn vplic_emul_access(
        &self,
        offset: usize,
        size: usize,
        value: usize,
        is_write: bool,
    ) -> u32 {
        /*
         * Note: interrupt source 0 does not exist.
         */
        if size != 4 || offset & 0x3 != 0 {
            error!("vplic_emul_access: only allowed word accesses");
            return 0;
        }
<<<<<<< HEAD
=======
        // Reason for annotation: When four consecutive interrupts are enabled,
        // their corresponding enable bits are bits 28, 29, 30, and 31 of the same context.
        // According to the kernel's enable logic, the written mask bits accumulate to 0xF0000000.
        // After writing this value to a 64-bit register, sign extension occurs,
        // converting the value to 0xFFFFFFFFF0000000, which leads to the following error.
>>>>>>> 9e9ebec9
        // if value > u32::MAX as usize {
        //     error!(
        //         "vplic_emul_access: value {:#x} is out of range 0xffffffff",
        //         value
        //     );
        //     return 0;
        // }

        /*
         * In VirtualPLICInner, we don't check, so in this function, we must check operations.
         */
        match offset {
            // PLIC priority
            0x0000..=0x0FFC => {
                let intr_id = offset / 4;
                // In PLIC, irq 0 does not exist.
                if intr_id > self.max_interrupts || intr_id == 0 {
                    error!("vplic_priority_access: invalid interrupt ID: {}", intr_id);
                    return 0;
                }
                debug!(
                    "vplic_priority_{}: intr_id {}, prio {}",
                    if is_write { "write" } else { "read" },
                    intr_id,
                    value
                );
                let mut inner = self.inner.lock();
                if is_write {
                    inner.vplic_set_priority(intr_id, value as u32);
                    if inner.hw[intr_id] {
                        super::host_plic().set_priority(intr_id, value as u32);
                    } else {
                        // only support S-mode hart.
                        for vcontext_id in 0..self.num_contexts {
                            if vcontext_id % 2 == 0 {
                                continue;
                            }
                            if inner.vplic_get_enable(intr_id, vcontext_id) {
                                inner.vplic_update_hart_line(vcontext_id);
                            }
                        }
                    }
                    return 0;
                } else {
                    return inner.vplic_get_priority(intr_id);
                }
            }
            // PLIC pending
            0x1000..=0x107C => {
                if is_write {
                    error!("vplic_emul_access: pending is read-only");
                    return 0;
                } else {
                    let reg_offset = offset - 0x1000;
                    let reg_idx = reg_offset / 4;
                    // calculate the irq_range in the 4 bytes, due to PLIC's word access.
                    let bits = reg_idx * 32;
                    let irq_start = bits;
                    let irq_end = bits + 31;
                    let mut pending = 0;
                    let mut inner = self.inner.lock();
                    // irq_end isn't beyond max_interrupts.
                    for irq in irq_start..=irq_end.min(self.max_interrupts) {
                        pending |= (inner.vplic_get_pending(irq) as u32) << (irq - irq_start);
                    }
                    return pending;
                }
            }
            // PLIC enable
            offset if offset >= 0x2000 && offset < (0x2000 + 0x80 * self.num_contexts) => {
                let vcontext_id = (offset - 0x2000) / 0x80;
                if vcontext_id >= self.num_contexts || vcontext_id % 2 == 0 {
                    // context should be a S-mode hart context.
                    error!("Invalid context ID {}", vcontext_id);
                    return 0;
                }
                let reg_offset = (offset - 0x2000) % 0x80;
                let reg_idx = reg_offset / 4;
                // calculate the irq_range in the 4 bytes, due to PLIC's word access.
                let bits = reg_idx * 32;
                let irq_start = bits;
                let irq_end = bits + 31;
                let mut inner = self.inner.lock();
                if is_write {
                    debug!(
                        "vplic_enable_access: vcontext {} irq range {}-{} enable value:{:#x}",
                        vcontext_id, irq_start, irq_end, value
                    );
                    for irq in irq_start..=irq_end.min(self.max_interrupts) {
                        let irq_enable = (value & (1 << (irq - irq_start))) != 0;
                        if inner.enable[vcontext_id][irq] == irq_enable {
                            continue;
                        }
                        debug!(
                            "vplic_enable_access: set vcontext {} irq {} to {}",
                            vcontext_id, irq, irq_enable
                        );
                        inner.vplic_set_enable(irq, vcontext_id, irq_enable);
                        if inner.hw[irq] {
                            // vcontext_id to pcontext_id shuold move to here.
                            let pcontext_id = super::vcontext_to_pcontext(vcontext_id);
                            super::host_plic().set_enable_num(pcontext_id, irq, irq_enable);
                        } else {
                            inner.vplic_update_hart_line(vcontext_id);
                        }
                    }
                    return 0;
                } else {
                    let mut enable = 0;
                    for irq in irq_start..=irq_end.min(self.max_interrupts) {
                        enable |= (inner.enable[vcontext_id][irq] as u32) << (irq - irq_start);
                    }
                    return enable;
                }
            }
            // PLIC threshold
            offset if offset >= 0x200000 && (offset - 0x200000) % 0x1000 == 0 => {
                let vcontext_id = (offset - 0x200000) / 0x1000;
                if vcontext_id >= self.num_contexts || vcontext_id % 2 == 0 {
                    // context should be a S-mode hart context.
                    error!("Invalid context ID {}", vcontext_id);
                    return 0;
                }
                debug!(
                    "vplic_threshold_{}: vcontext {} threshold {}",
                    if is_write { "write" } else { "read" },
                    vcontext_id,
                    value
                );
                let mut inner = self.inner.lock();
                if is_write {
                    inner.vplic_set_threshold(vcontext_id, value as u32);
                    let pcontext_id = super::vcontext_to_pcontext(vcontext_id);
                    super::host_plic().set_threshold(pcontext_id, value as u32);
                    inner.vplic_update_hart_line(vcontext_id);
                    return 0;
                } else {
                    return inner.vplic_get_threshold(vcontext_id);
                }
            }
            // PLIC claim/complete
            offset if offset >= 0x200004 && (offset - 0x200004) % 0x1000 == 0 => {
                let vcontext_id = (offset - 0x200004) / 0x1000;
                if vcontext_id >= self.num_contexts || vcontext_id % 2 == 0 {
                    // context should be a S-mode hart context.
                    error!("Invalid context ID {}", vcontext_id);
                    return 0;
                }
                let mut inner = self.inner.lock();
                if is_write {
                    // implement complete operation
                    let irq_id = value;
                    if inner.hw[value] {
                        let pcontext_id = super::vcontext_to_pcontext(vcontext_id);
                        super::host_plic().complete(pcontext_id, irq_id);
                    }
                    inner.active.set(irq_id, false);

                    // if there is still pending interrupt, set the VSEIP bit.
                    inner.vplic_update_hart_line(vcontext_id);
                    return 0;
                } else {
                    // implement claim operation
                    let claimed_irq = inner.vplic_get_next_pending(vcontext_id);
                    inner.pending.set(claimed_irq as usize, false);
                    inner.active.set(claimed_irq as usize, true);

                    // if there is still pending interrupt, set the VSEIP bit.
                    inner.vplic_update_hart_line(vcontext_id);
                    return claimed_irq as u32;
                }
            }
            _ => {
                error!("Undefined PLIC offset: {:#x}", offset);
            }
        }
        return 0;
    }
}

#[allow(unused)]
impl VirtualPLICInner {
    /// vPLIC get hardware interrupt.
    fn vplic_get_hw(&self, intr_id: usize) -> bool {
        self.hw[intr_id]
    }

    /// vPLIC set hardware interrupt.
    fn vplic_set_hw(&mut self, intr_id: usize, hw: bool) {
        self.hw.set(intr_id, hw);
    }

    /// vPLIC get active interrupt.
    fn vplic_get_active(&self, intr_id: usize) -> bool {
        self.active[intr_id]
    }

    /// vPLIC set active interrupt.
    fn vplic_set_active(&mut self, intr_id: usize, active: bool) {
        self.active.set(intr_id, active);
    }

    /// vPLIC get priority.
    fn vplic_get_priority(&self, intr_id: usize) -> u32 {
        self.priority[intr_id]
    }

    /// vPLIC set priority.
    fn vplic_set_priority(&mut self, intr_id: usize, priority: u32) {
        self.priority[intr_id] = priority;
    }

    /// vPLIC get interrupt pending bit.
    fn vplic_get_pending(&self, intr_id: usize) -> bool {
        self.pending[intr_id]
    }

    fn vplic_set_pending(&mut self, intr_id: usize, pend: bool) {
        self.pending.set(intr_id, pend);
    }

    /// vPLIC get enable bit.
    fn vplic_get_enable(&self, intr_id: usize, context: usize) -> bool {
        self.enable[context][intr_id]
    }

    /// vPLIC set enable bit.
    fn vplic_set_enable(&mut self, intr_id: usize, context: usize, enable: bool) {
        self.enable[context].set(intr_id, enable);
    }

    /// vPLIC get threshold.
    fn vplic_get_threshold(&self, context: usize) -> u32 {
        self.threshold[context]
    }

    /// vPLIC set threshold.
    fn vplic_set_threshold(&mut self, context: usize, threshold: u32) {
        self.threshold[context] = threshold;
    }

    /// vPLIC get next pending interrupt with the highest priority.
    fn vplic_get_next_pending(&self, context: usize) -> u32 {
        let mut max_prio = 0;
        let mut next_irq = 0;
        for irq in 1..self.priority.len() {
            // active: confirm claimed_irq is not claim again.
            if self.pending[irq] && !self.active[irq] && self.enable[context][irq] {
                // get the highest priority irq.
                if self.priority[irq] > max_prio {
                    max_prio = self.priority[irq];
                    next_irq = irq;
                }
            }
        }
        if max_prio > self.threshold[context] {
            next_irq as u32
        } else {
            0
        }
    }

    /// Update line like physical PLIC.
    fn vplic_update_hart_line(&self, vcontext_id: usize) {
        // Due to vplic's state update, we should signal related vontext like physical PLIC does.
        let pcontext_id = super::vcontext_to_pcontext(vcontext_id);
        debug!(
            "vPLIC update line to vcontext_id {}, pcontext_id {}",
            vcontext_id, pcontext_id
        );
        if pcontext_id / 2 == this_cpu_data().id {
            let irq_id = self.vplic_get_next_pending(vcontext_id);
            if irq_id != 0 {
                unsafe {
                    riscv_h::register::hvip::set_vseip();
                }
            } else {
                unsafe {
                    riscv_h::register::hvip::clear_vseip();
                }
            }
        } else {
            use crate::consts::IPI_EVENT_UPDATE_HART_LINE;
            use crate::event::send_event;
            let cpu_id = pcontext_id / 2;
            info!("vplic_update_hart_line to cpu {}", cpu_id);
            // the second arg don't need.
            send_event(cpu_id, 0, IPI_EVENT_UPDATE_HART_LINE);
        }
    }
}<|MERGE_RESOLUTION|>--- conflicted
+++ resolved
@@ -132,14 +132,11 @@
             error!("vplic_emul_access: only allowed word accesses");
             return 0;
         }
-<<<<<<< HEAD
-=======
         // Reason for annotation: When four consecutive interrupts are enabled,
         // their corresponding enable bits are bits 28, 29, 30, and 31 of the same context.
         // According to the kernel's enable logic, the written mask bits accumulate to 0xF0000000.
         // After writing this value to a 64-bit register, sign extension occurs,
         // converting the value to 0xFFFFFFFFF0000000, which leads to the following error.
->>>>>>> 9e9ebec9
         // if value > u32::MAX as usize {
         //     error!(
         //         "vplic_emul_access: value {:#x} is out of range 0xffffffff",
