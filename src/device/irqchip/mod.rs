use crate::arch::zone::HvArchZoneConfig;
use crate::zone::Zone;

#[cfg(all(feature = "gicv2", target_arch = "aarch64"))]
pub mod gicv2;
#[cfg(all(feature = "gicv2", target_arch = "aarch64"))]
pub use gicv2::{gic::inject_irq, primary_init_late, primary_init_early, percpu_init, vgic::set_sgi_irq, gicd::set_ispender};

#[cfg(all(feature = "gicv3", target_arch = "aarch64"))]
pub mod gicv3;
#[cfg(all(feature = "gicv3", target_arch = "aarch64"))]
pub use gicv3::{percpu_init, primary_init_early, primary_init_late, inject_irq, gicd::set_ispender};

#[cfg(target_arch = "riscv64")]
#[cfg(feature = "plic")]
pub mod plic;

#[cfg(target_arch = "riscv64")]
#[cfg(feature = "aia")]
pub mod aia;

#[cfg(target_arch = "loongarch64")]
pub mod ls7a2000;


pub fn gic_handle_irq() {
    #[cfg(all(feature = "gicv2", target_arch = "aarch64"))]
    gicv2::gic::gicv2_handle_irq();
    #[cfg(all(feature = "gicv3", target_arch = "aarch64"))]
    gicv3::gicv3_handle_irq_el1();
}

impl Zone {
    pub fn mmio_init(&mut self, hv_config: &HvArchZoneConfig) {
        #[cfg(all(feature = "gicv2", target_arch = "aarch64"))] {
            self.vgicv2_mmio_init(hv_config);
            self.vgicv2_remap_init(hv_config);
        }
        #[cfg(all(feature = "gicv3", target_arch = "aarch64"))] {
            self.vgicv3_mmio_init(hv_config);
        }
    }
}

#[cfg(target_arch = "riscv64")]
#[cfg(feature = "plic")]
pub mod plic;

#[cfg(target_arch = "riscv64")]
<<<<<<< HEAD
#[cfg(feature = "aia")]
pub mod aia;
=======
#[cfg(feature = "plic")]
pub use plic::{inject_irq, percpu_init, primary_init_early, primary_init_late, 
    host_plic, vplic_global_emul_handler, vplic_hart_emul_handler};

#[cfg(target_arch = "riscv64")]
#[cfg(feature = "aia")]
pub use aia::aplic::{inject_irq, percpu_init, primary_init_early, primary_init_late, 
    host_aplic, vaplic_emul_handler};
>>>>>>> ce80e9b3

#[cfg(target_arch = "riscv64")]
#[cfg(feature = "plic")]
pub use plic::{inject_irq, percpu_init, primary_init_early, primary_init_late, 
    host_plic, vplic_global_emul_handler, vplic_hart_emul_handler};

#[cfg(target_arch = "riscv64")]
#[cfg(feature = "aia")]
pub use aia::aplic::{inject_irq, percpu_init, primary_init_early, primary_init_late, 
    host_aplic, vaplic_emul_handler};

#[cfg(target_arch = "loongarch64")]
pub mod ls7a2000;

#[cfg(target_arch = "loongarch64")]
pub use ls7a2000::{inject_irq, percpu_init, primary_init_early, primary_init_late};<|MERGE_RESOLUTION|>--- conflicted
+++ resolved
@@ -47,19 +47,8 @@
 pub mod plic;
 
 #[cfg(target_arch = "riscv64")]
-<<<<<<< HEAD
 #[cfg(feature = "aia")]
 pub mod aia;
-=======
-#[cfg(feature = "plic")]
-pub use plic::{inject_irq, percpu_init, primary_init_early, primary_init_late, 
-    host_plic, vplic_global_emul_handler, vplic_hart_emul_handler};
-
-#[cfg(target_arch = "riscv64")]
-#[cfg(feature = "aia")]
-pub use aia::aplic::{inject_irq, percpu_init, primary_init_early, primary_init_late, 
-    host_aplic, vaplic_emul_handler};
->>>>>>> ce80e9b3
 
 #[cfg(target_arch = "riscv64")]
 #[cfg(feature = "plic")]
