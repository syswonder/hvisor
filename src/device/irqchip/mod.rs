// Copyright (c) 2025 Syswonder
// hvisor is licensed under Mulan PSL v2.
// You can use this software according to the terms and conditions of the Mulan PSL v2.
// You may obtain a copy of Mulan PSL v2 at:
//     http://license.coscl.org.cn/MulanPSL2
// THIS SOFTWARE IS PROVIDED ON AN "AS IS" BASIS, WITHOUT WARRANTIES OF ANY KIND, EITHER
// EXPRESS OR IMPLIED, INCLUDING BUT NOT LIMITED TO NON-INFRINGEMENT, MERCHANTABILITY OR
// FIT FOR A PARTICULAR PURPOSE.
// See the Mulan PSL v2 for more details.
//
// Syswonder Website:
//      https://www.syswonder.org
//
// Authors:
//
use crate::arch::zone::HvArchZoneConfig;
use crate::zone::Zone;

#[cfg(all(feature = "gicv2", target_arch = "aarch64"))]
pub mod gicv2;
#[cfg(all(feature = "gicv2", target_arch = "aarch64"))]
pub use gicv2::{
    gic::inject_irq, gicd::set_ispender, percpu_init, primary_init_early, primary_init_late,
    vgic::set_sgi_irq,
};

#[cfg(all(feature = "gicv3", target_arch = "aarch64"))]
pub mod gicv3;
#[cfg(all(feature = "gicv3", target_arch = "aarch64"))]
pub use gicv3::{
    gicd::set_ispender, inject_irq, percpu_init, primary_init_early, primary_init_late,
};

#[cfg(all(feature = "aclint", target_arch = "riscv64"))]
pub mod aclint;

#[cfg(all(feature = "plic", target_arch = "riscv64"))]
pub mod plic;

<<<<<<< HEAD
#[cfg(target_arch = "x86_64")]
pub mod pic;

#[cfg(target_arch = "aarch64")]
pub use gicv3::{inject_irq, percpu_init, primary_init_early, primary_init_late};
=======
#[cfg(all(feature = "aia", target_arch = "riscv64"))]
pub mod aia;
>>>>>>> 4cbfd0f9

#[cfg(target_arch = "riscv64")]
pub fn primary_init_early() {
    // aclint is local interrupt controller
    // plic & aia is global interrupt controller
    #[cfg(feature = "plic")]
    plic::primary_init_early();
    #[cfg(feature = "aia")]
    aia::aplic::primary_init_early();
    #[cfg(feature = "aclint")]
    aclint::aclint_init(crate::platform::ACLINT_SSWI_BASE);
}

pub fn gic_handle_irq() {
    #[cfg(all(feature = "gicv2", target_arch = "aarch64"))]
    gicv2::gic::gicv2_handle_irq();
    #[cfg(all(feature = "gicv3", target_arch = "aarch64"))]
    gicv3::gicv3_handle_irq_el1();
}

impl Zone {
    pub fn mmio_init(&mut self, hv_config: &HvArchZoneConfig) {
        #[cfg(all(feature = "gicv2", target_arch = "aarch64"))]
        {
            self.vgicv2_mmio_init(hv_config);
            self.vgicv2_remap_init(hv_config);
        }
        #[cfg(all(feature = "gicv3", target_arch = "aarch64"))]
        {
            self.vgicv3_mmio_init(hv_config);
        }
    }
}

#[cfg(all(feature = "plic", target_arch = "riscv64"))]
pub use plic::{
    host_plic, inject_irq, percpu_init, primary_init_late, vplic_global_emul_handler,
    vplic_hart_emul_handler,
};

#[cfg(all(feature = "aia", target_arch = "riscv64"))]
pub use aia::aplic::{host_aplic, inject_irq, percpu_init, primary_init_late, vaplic_emul_handler};

#[cfg(target_arch = "loongarch64")]
pub mod ls7a2000;

#[cfg(target_arch = "loongarch64")]
pub use ls7a2000::{inject_irq, percpu_init, primary_init_early, primary_init_late};

#[cfg(target_arch = "x86_64")]
pub use pic::{inject_irq, inject_vector, percpu_init, primary_init_early, primary_init_late};<|MERGE_RESOLUTION|>--- conflicted
+++ resolved
@@ -37,16 +37,8 @@
 #[cfg(all(feature = "plic", target_arch = "riscv64"))]
 pub mod plic;
 
-<<<<<<< HEAD
-#[cfg(target_arch = "x86_64")]
-pub mod pic;
-
-#[cfg(target_arch = "aarch64")]
-pub use gicv3::{inject_irq, percpu_init, primary_init_early, primary_init_late};
-=======
 #[cfg(all(feature = "aia", target_arch = "riscv64"))]
 pub mod aia;
->>>>>>> 4cbfd0f9
 
 #[cfg(target_arch = "riscv64")]
 pub fn primary_init_early() {
@@ -78,6 +70,11 @@
         {
             self.vgicv3_mmio_init(hv_config);
         }
+        #[cfg(all(target_arch = "x86_64"))]
+        {
+            self.ioapic_mmio_init(hv_config);
+            self.pci_config_space_mmio_init(hv_config);
+        }
     }
 }
 
@@ -93,6 +90,9 @@
 #[cfg(target_arch = "loongarch64")]
 pub mod ls7a2000;
 
+#[cfg(target_arch = "x86_64")]
+pub mod pic;
+
 #[cfg(target_arch = "loongarch64")]
 pub use ls7a2000::{inject_irq, percpu_init, primary_init_early, primary_init_late};
 
