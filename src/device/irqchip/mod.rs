use crate::arch::zone::HvArchZoneConfig;
use crate::zone::Zone;

#[cfg(all(feature = "gicv2", target_arch = "aarch64"))]
pub mod gicv2;
#[cfg(all(feature = "gicv2", target_arch = "aarch64"))]
pub use gicv2::{gic::inject_irq, primary_init_late, primary_init_early, percpu_init, vgic::set_sgi_irq, gicd::set_ispender};

#[cfg(all(feature = "gicv3", target_arch = "aarch64"))]
pub mod gicv3;
#[cfg(all(feature = "gicv3", target_arch = "aarch64"))]
pub use gicv3::{percpu_init, primary_init_early, primary_init_late, inject_irq, gicd::set_ispender};

<<<<<<< HEAD
#[cfg(target_arch = "riscv64")]
#[cfg(feature = "plic")]
pub mod plic;

#[cfg(target_arch = "riscv64")]
#[cfg(feature = "aia")]
pub mod aia;

#[cfg(target_arch = "loongarch64")]
pub mod ls7a2000;
=======

>>>>>>> 9a62f9cc

pub fn gic_handle_irq() {
    #[cfg(all(feature = "gicv2", target_arch = "aarch64"))]
    gicv2::gic::gicv2_handle_irq();
    #[cfg(all(feature = "gicv3", target_arch = "aarch64"))]
    gicv3::gicv3_handle_irq_el1();
}

impl Zone {
    pub fn mmio_init(&mut self, hv_config: &HvArchZoneConfig) {
        #[cfg(all(feature = "gicv2", target_arch = "aarch64"))] {
            self.vgicv2_mmio_init(hv_config);
            self.vgicv2_remap_init(hv_config);
        }
        #[cfg(all(feature = "gicv3", target_arch = "aarch64"))] {
            self.vgicv3_mmio_init(hv_config);
        }
    }
}

#[cfg(target_arch = "riscv64")]
pub mod plic;

#[cfg(target_arch = "riscv64")]
#[cfg(feature = "plic")]
pub use plic::{inject_irq, percpu_init, primary_init_early, primary_init_late, 
    host_plic, vplic_global_emul_handler, vplic_hart_emul_handler};

#[cfg(target_arch = "riscv64")]
#[cfg(feature = "aia")]
pub use aia::aplic::{inject_irq, percpu_init, primary_init_early, primary_init_late, 
    host_aplic, vaplic_emul_handler};


#[cfg(target_arch = "loongarch64")]
pub mod ls7a2000;

#[cfg(target_arch = "loongarch64")]
pub use ls7a2000::{inject_irq, percpu_init, primary_init_early, primary_init_late};<|MERGE_RESOLUTION|>--- conflicted
+++ resolved
@@ -11,7 +11,6 @@
 #[cfg(all(feature = "gicv3", target_arch = "aarch64"))]
 pub use gicv3::{percpu_init, primary_init_early, primary_init_late, inject_irq, gicd::set_ispender};
 
-<<<<<<< HEAD
 #[cfg(target_arch = "riscv64")]
 #[cfg(feature = "plic")]
 pub mod plic;
@@ -22,9 +21,7 @@
 
 #[cfg(target_arch = "loongarch64")]
 pub mod ls7a2000;
-=======
 
->>>>>>> 9a62f9cc
 
 pub fn gic_handle_irq() {
     #[cfg(all(feature = "gicv2", target_arch = "aarch64"))]
