// Copyright (c) 2025 Syswonder
// hvisor is licensed under Mulan PSL v2.
// You can use this software according to the terms and conditions of the Mulan PSL v2.
// You may obtain a copy of Mulan PSL v2 at:
//     http://license.coscl.org.cn/MulanPSL2
// THIS SOFTWARE IS PROVIDED ON AN "AS IS" BASIS, WITHOUT WARRANTIES OF ANY KIND, EITHER
// EXPRESS OR IMPLIED, INCLUDING BUT NOT LIMITED TO NON-INFRINGEMENT, MERCHANTABILITY OR
// FIT FOR A PARTICULAR PURPOSE.
// See the Mulan PSL v2 for more details.
//
// Syswonder Website:
//      https://www.syswonder.org
//
// Authors:
//

//! The main module and entrypoint
//!
//! Various facilities of hvisor are implemented as submodules. The most
//! important ones are:
//!
//! - [`memory`]: Memory management
//! - [`hypercall`]: Hypercall handling
//! - [`device`]: Device management
//! - [`arch`]: Architecture's related

#![no_std]
#![no_main]
#![feature(asm_const)]
#![feature(naked_functions)]
// #![feature(core_panic)]
// #![deny(warnings, missing_docs)]
#![feature(proc_macro_hygiene)]
// unittest
#![feature(custom_test_frameworks)]
#![test_runner(crate::tests::test_main)]
#![reexport_test_harness_main = "test_main"]

#[macro_use]
extern crate alloc;
extern crate buddy_system_allocator;
#[macro_use]
mod error;
#[macro_use]
extern crate log;
#[macro_use]
extern crate lazy_static;

#[macro_use]
mod logging;
mod arch;
mod config;
mod consts;
mod device;
mod event;
mod hypercall;
mod memory;
mod panic;
mod percpu;
mod platform;
mod zone;

<<<<<<< HEAD
#[cfg(target_arch = "aarch64")]
mod ivc;
#[cfg(feature = "pci")]
=======
>>>>>>> 103a306d
mod pci;

#[cfg(test)]
mod tests;

use crate::arch::iommu::iommu_init;
use crate::arch::mm::arch_setup_parange;
use crate::consts::{hv_end, mem_pool_start, MAX_CPU_NUM};
use arch::{cpu::cpu_start, entry::arch_entry};
use config::root_zone_config;
use core::sync::atomic::{AtomicI32, AtomicU32, Ordering};
#[cfg(feature = "pci")]
use pci::pci_config::hvisor_pci_init;
use percpu::PerCpu;
use zone::{add_zone, zone_create};

static INITED_CPUS: AtomicU32 = AtomicU32::new(0);
static ENTERED_CPUS: AtomicU32 = AtomicU32::new(0);
static INIT_EARLY_OK: AtomicU32 = AtomicU32::new(0);
static INIT_LATE_OK: AtomicU32 = AtomicU32::new(0);
static MASTER_CPU: AtomicI32 = AtomicI32::new(-1);

pub fn clear_bss() {
    extern "C" {
        fn sbss();
        fn ebss();
    }
    let mut p = sbss as *mut u8;
    while p < ebss as _ {
        unsafe {
            *p = 0;
            p = p.add(1);
        };
    }
}

fn wait_for(condition: impl Fn() -> bool) {
    while condition() {
        core::hint::spin_loop();
    }
}

fn wait_for_counter(counter: &AtomicU32, max_value: u32) {
    wait_for(|| counter.load(Ordering::Acquire) < max_value)
}

fn primary_init_early() {
    extern "C" {
        fn __core_end();
    }
    logging::init();
    info!("Logging is enabled.");
    info!("__core_end = {:#x?}", __core_end as usize);
    info!("mem_pool_start = {:#x?}", mem_pool_start() as usize);
    info!("hv_end = {:#x?}", hv_end() as usize);
    // let system_config = HvSystemConfig::get();
    // let revision = system_config.revision;
    info!("Hypervisor initialization in progress...");
    info!(
        "build_mode: {}, log_level: {}, arch: {}, stats: {}",
        option_env!("MODE").unwrap_or(""),
        option_env!("LOG").unwrap_or(""),
        option_env!("ARCH").unwrap_or(""),
        option_env!("STATS").unwrap_or("off"),
    );
    memory::frame::init();
    memory::frame::test();
    event::init();

    arch::stage2_mode_detect();

    device::irqchip::primary_init_early();

    iommu_init();

    #[cfg(feature = "pci")]
    {
        let config = unsafe { config::HV_ROOT_ZONE_CONFIG.get().unwrap().pci_config };
        let _ = hvisor_pci_init(&config);
    }

    #[cfg(not(test))]
    {
        let zone = zone_create(root_zone_config()).unwrap();
        add_zone(zone);
    }
    INIT_EARLY_OK.store(1, Ordering::Release);
}

fn primary_init_late() {
    info!("Primary CPU init late...");
    device::irqchip::primary_init_late();

    INIT_LATE_OK.store(1, Ordering::Release);
}

fn per_cpu_init(cpu: &mut PerCpu) {
    if cpu.zone.is_none() {
        warn!("CPU {} is not bound to zone0 (root zone)", cpu.id);
    }
}

fn wakeup_secondary_cpus(this_id: usize, host_dtb: usize) {
    for cpu_id in 0..MAX_CPU_NUM {
        if cpu_id == this_id {
            continue;
        }
        cpu_start(cpu_id, arch_entry as _, host_dtb);
    }
}

fn rust_main(cpuid: usize, host_dtb: usize) {
    arch::trap::install_trap_vector();

    let mut is_primary = false;
    extern "C" {
        fn skernel();
    }
    println!("Hello, start HVISOR at {:#x?}!", skernel as usize);
    if MASTER_CPU.load(Ordering::Acquire) == -1 {
        MASTER_CPU.store(cpuid as i32, Ordering::Release);
        is_primary = true;
        memory::heap::init();
        memory::heap::test();
    }

    let cpu = PerCpu::new(cpuid);

    println!(
        "Booting CPU {}: {:p} arch:{:p}, DTB: {:#x}",
        cpu.id, cpu as *const _, &cpu.arch_cpu as *const _, host_dtb
    );

    if is_primary {
        wakeup_secondary_cpus(cpu.id, host_dtb);
    }

    ENTERED_CPUS.fetch_add(1, Ordering::SeqCst);
    wait_for(|| PerCpu::entered_cpus() < MAX_CPU_NUM as _);
    assert_eq!(PerCpu::entered_cpus(), MAX_CPU_NUM as _);

    println!(
        "{} CPU {} has entered.",
        if is_primary { "Primary" } else { "Secondary" },
        cpu.id
    );

    arch_setup_parange();
    // #[cfg(target_arch = "aarch64")]
    // setup_parange();

    if is_primary {
        primary_init_early(); // create root zone here
    } else {
        wait_for_counter(&INIT_EARLY_OK, 1);
    }

    per_cpu_init(cpu);
    device::irqchip::percpu_init();

    INITED_CPUS.fetch_add(1, Ordering::SeqCst);

    wait_for_counter(&INITED_CPUS, MAX_CPU_NUM as _);

    if is_primary {
        primary_init_late();
    } else {
        wait_for_counter(&INIT_LATE_OK, 1);
    }

    // run all unit tests before starting the root zone
    // CAUTION: test_main will quit qemu after all tests are done
    #[cfg(test)]
    if is_primary {
        test_main();
    }

    cpu.run_vm();
}<|MERGE_RESOLUTION|>--- conflicted
+++ resolved
@@ -60,12 +60,7 @@
 mod platform;
 mod zone;
 
-<<<<<<< HEAD
-#[cfg(target_arch = "aarch64")]
-mod ivc;
 #[cfg(feature = "pci")]
-=======
->>>>>>> 103a306d
 mod pci;
 
 #[cfg(test)]
