//! The main module and entrypoint
//!
//! Various facilities of hvisor are implemented as submodules. The most
//! important ones are:
//!
//! - [`memory`]: Memory management
//! - [`hypercall`]: Hypercall handling
//! - [`device`]: Device management
//! - [`arch`]: Architecture's related

#![no_std] // 禁用标准库链接
#![no_main]
// 不使用main入口，使用自己定义实际入口_start，因为我们还没有初始化堆栈指针
#![feature(asm_const)]
#![feature(naked_functions)] //  surpport naked function
#![feature(core_panic)]
// 支持内联汇编
// #![deny(warnings, missing_docs)] // 将warnings作为error
#[macro_use]
extern crate alloc;
extern crate buddy_system_allocator;
#[macro_use]
mod error;
#[macro_use]
extern crate log;
#[macro_use]
extern crate lazy_static;
#[macro_use]
mod logging;
mod arch;
mod consts;
mod device;
mod event;
mod hypercall;
mod memory;
mod panic;
mod percpu;
mod platform;
mod zone;
mod config;
<<<<<<< HEAD
mod ivc;
=======
mod pci;
>>>>>>> a1bfb54b

#[cfg(target_arch = "aarch64")]
use crate::arch::mm::setup_parange;
use crate::consts::MAX_CPU_NUM;
use arch::{cpu::cpu_start, entry::arch_entry};
use config::root_zone_config;
use zone::zone_create;
use core::sync::atomic::{AtomicI32, AtomicU32, Ordering};
use percpu::PerCpu;

#[cfg(all(feature = "platform_qemu", target_arch = "aarch64"))]
use crate::arch::iommu::iommu_init;

static INITED_CPUS: AtomicU32 = AtomicU32::new(0);
static ENTERED_CPUS: AtomicU32 = AtomicU32::new(0);
static INIT_EARLY_OK: AtomicU32 = AtomicU32::new(0);
static INIT_LATE_OK: AtomicU32 = AtomicU32::new(0);
static MASTER_CPU: AtomicI32 = AtomicI32::new(-1);

pub fn clear_bss() {
    extern "C" {
        fn sbss();
        fn ebss();
    }
    let mut p = sbss as *mut u8;
    while p < ebss as _ {
        unsafe {
            *p = 0;
            p = p.add(1);
        };
    }
}

fn wait_for(condition: impl Fn() -> bool) {
    while condition() {
        core::hint::spin_loop();
    }
}

fn wait_for_counter(counter: &AtomicU32, max_value: u32) {
    wait_for(|| counter.load(Ordering::Acquire) < max_value)
}

fn primary_init_early() {
    extern "C" {
        fn __core_end();
    }
    logging::init();
    info!("Logging is enabled.");
    info!("__core_end = {:#x?}", __core_end as usize);
    // let system_config = HvSystemConfig::get();
    // let revision = system_config.revision;
    info!("Hypervisor initialization in progress...");
    info!(
        "build_mode: {}, log_level: {}, arch: {}, stats: {}",
        option_env!("MODE").unwrap_or(""),
        option_env!("LOG").unwrap_or(""),
        option_env!("ARCH").unwrap_or(""),
        option_env!("STATS").unwrap_or("off"),
    );
    memory::frame::init();
    memory::frame::test();
    event::init(MAX_CPU_NUM);

    device::irqchip::primary_init_early();
    // crate::arch::mm::init_hv_page_table().unwrap();

    #[cfg(all(feature = "platform_qemu", target_arch = "aarch64"))]
    iommu_init();

    zone_create(root_zone_config()).unwrap();
    INIT_EARLY_OK.store(1, Ordering::Release);
}

fn primary_init_late() {
    info!("Primary CPU init late...");
    device::irqchip::primary_init_late();

    INIT_LATE_OK.store(1, Ordering::Release);
}

fn per_cpu_init(cpu: &mut PerCpu) {
    if cpu.zone.is_none() {
        warn!("zone is not created for cpu {}", cpu.id);
    }
    // unsafe {
    //     memory::hv_page_table().read().activate();
    // };
    info!("CPU {} hv_pt_install OK.", cpu.id);
}

fn wakeup_secondary_cpus(this_id: usize, host_dtb: usize) {
    for cpu_id in 0..MAX_CPU_NUM {
        if cpu_id == this_id {
            continue;
        }
        cpu_start(cpu_id, arch_entry as _, host_dtb);
    }
}

fn rust_main(cpuid: usize, host_dtb: usize) {
    arch::trap::install_trap_vector();

    let mut is_primary = false;
    println!("Hello, HVISOR!");
    if MASTER_CPU.load(Ordering::Acquire) == -1 {
        MASTER_CPU.store(cpuid as i32, Ordering::Release);
        is_primary = true;
        #[cfg(target_arch = "riscv64")]
        clear_bss();
        memory::heap::init();
        memory::heap::test();
        
    }

    let cpu = PerCpu::new(cpuid);

    println!(
        "Booting CPU {}: {:p} arch:{:p}, DTB: {:#x}",
        cpu.id, cpu as *const _, &cpu.arch_cpu as *const _, host_dtb
    );

    if is_primary {
        wakeup_secondary_cpus(cpu.id, host_dtb);
    }

    ENTERED_CPUS.fetch_add(1, Ordering::SeqCst);
    wait_for(|| PerCpu::entered_cpus() < MAX_CPU_NUM as _);
    assert_eq!(PerCpu::entered_cpus(), MAX_CPU_NUM as _);

    println!(
        "{} CPU {} has entered.",
        if is_primary { "Primary" } else { "Secondary" },
        cpu.id
    );

    #[cfg(target_arch = "aarch64")]
    setup_parange();

    if is_primary {
        primary_init_early(); // create root zone here
    } else {
        wait_for_counter(&INIT_EARLY_OK, 1);
    }

    per_cpu_init(cpu);
    device::irqchip::percpu_init();

    INITED_CPUS.fetch_add(1, Ordering::SeqCst);
    wait_for_counter(&INITED_CPUS, MAX_CPU_NUM as _);

    if is_primary {
        primary_init_late();
    } else {
        wait_for_counter(&INIT_LATE_OK, 1);
    }

    cpu.run_vm();
}<|MERGE_RESOLUTION|>--- conflicted
+++ resolved
@@ -38,11 +38,8 @@
 mod platform;
 mod zone;
 mod config;
-<<<<<<< HEAD
 mod ivc;
-=======
 mod pci;
->>>>>>> a1bfb54b
 
 #[cfg(target_arch = "aarch64")]
 use crate::arch::mm::setup_parange;
