--- conflicted
+++ resolved
@@ -41,19 +41,13 @@
 };
 use crate::arch::consts::{BDF_SHIFT, HV_ADDR_PREFIX, LOONG_HT_PREFIX};
 use crate::arch::iommu::iommu_add_device;
-<<<<<<< HEAD
-#[cfg(target_arch = "x86_64")]
-use crate::arch::vtd;
-
-=======
->>>>>>> 9e9ebec9
 #[derive(Debug)]
 pub struct PciRoot {
     endpoints: Vec<EndpointConfig>,
     bridges: Vec<BridgeConfig>,
     alloc_devs: Vec<usize>, // include host bridge
     phantom_devs: Vec<PhantomCfg>,
-    bar_regions: Vec<BarRegion>,
+    pub bar_regions: Vec<BarRegion>,
 }
 impl PciRoot {
     pub fn new() -> Self {
@@ -101,12 +95,9 @@
         for ep in self.endpoints.iter() {
             let regions = ep.get_regions();
             for mut region in regions {
-                // in x86_64, we allow io port region size not aligned to 4K
-                if cfg!(not(target_arch = "x86_64")) || region.bar_type != BarType::IO {
-                    if region.size < 0x1000 {
-                        // unnecessary unless you use qemu pci-test-dev
-                        region.size = 0x1000;
-                    }
+                if region.size < 0x1000 {
+                    // unnecessary unless you use qemu pci-test-dev
+                    region.size = 0x1000;
                 }
                 self.bar_regions.push(region);
             }
@@ -114,11 +105,8 @@
         for bridge in self.bridges.iter() {
             let regions = bridge.get_regions();
             for mut region in regions {
-                // in x86_64, we allow io port region size not aligned to 4K
-                if cfg!(not(target_arch = "x86_64")) || region.bar_type != BarType::IO {
-                    if region.size < 0x1000 {
-                        region.size = 0x1000;
-                    }
+                if region.size < 0x1000 {
+                    region.size = 0x1000;
                 }
                 self.bar_regions.push(region);
             }
@@ -201,25 +189,10 @@
             if alloc_pci_devs[idx] != 0 {
                 iommu_add_device(self.id, alloc_pci_devs[idx] as _);
             }
-            #[cfg(target_arch = "x86_64")]
-            vtd::add_device(self.id, alloc_pci_devs[idx]);
         }
 
         if self.id == 0 {
-            #[cfg(target_arch = "x86_64")]
-            {
-                let root_zone_alloc_devs = self.pciroot.alloc_devs.clone();
-                // self.pciroot.alloc_devs = crate::arch::acpi::root_get_devices();
-                info!("probe devices: {:x?}", self.pciroot.alloc_devs);
-                self.virtual_pci_mmio_init(pci_config, hv_addr_prefix, loong_ht_prefix);
-                self.virtual_pci_device_init(pci_config);
-                self.pciroot.alloc_devs = root_zone_alloc_devs;
-                return;
-            }
-            #[cfg(not(target_arch = "x86_64"))]
-            {
-                self.root_pci_init(pci_config, hv_addr_prefix, loong_ht_prefix);
-            }
+            self.root_pci_init(pci_config, hv_addr_prefix, loong_ht_prefix);
         } else {
             self.virtual_pci_mmio_init(pci_config, hv_addr_prefix, loong_ht_prefix);
         }
@@ -354,19 +327,13 @@
 
         trace!("pciroot = {:?}", self.pciroot);
         self.pciroot.bars_register();
-        #[cfg(target_arch = "x86_64")]
-        self.pci_bars_register(pci_config);
-        #[cfg(not(target_arch = "x86_64"))]
         if self.id != 0 {
             self.pci_bars_register(pci_config);
         }
         self.pciroot.generate_vdevs();
     }
 
-    fn pci_bars_register(&mut self, pci_config: &HvPciConfig) {
-        #[cfg(target_arch = "x86_64")]
-        let mut msix_bar_regions: Vec<BarRegion> = Vec::new();
-
+    pub fn pci_bars_register(&mut self, pci_config: &HvPciConfig) {
         for region in self.pciroot.bar_regions.iter_mut() {
             let (cpu_base, pci_base) = match region.bar_type {
                 BarType::IO => (pci_config.io_base as usize, pci_config.pci_io_base as usize),
@@ -381,58 +348,14 @@
                 _ => panic!("Unknown BAR type!"),
             };
 
-            region.start = cpu_base + region.start - pci_base;
-            // in x86_64, we allow io port region size not aligned to 4K
-            if cfg!(not(target_arch = "x86_64")) || region.bar_type != BarType::IO {
-                region.start = align_down(region.start);
-            }
+            region.arch_set_bar_region_start(cpu_base, pci_base);
 
             info!(
                 "pci bar region: type: {:?}, base: {:#x}, size: {:#x}",
                 region.bar_type, region.start, region.size
             );
 
-            #[cfg(target_arch = "x86_64")]
-            {
-                // check whether this bar is msi-x table
-                // if true, use msi-x table handler instead
-                if region.bar_type != BarType::IO {
-                    if let Some(bdf) = crate::arch::acpi::is_msix_bar(region.start) {
-                        info!("msi-x bar! hpa: {:x} bdf: {:x}", region.start, bdf);
-                        msix_bar_regions.push(region.clone());
-                        continue;
-                    }
-                }
-            }
-
-            if cfg!(not(target_arch = "x86_64")) || region.bar_type != BarType::IO {
-                self.gpm
-                    .insert(MemoryRegion::new_with_offset_mapper(
-                        region.start as GuestPhysAddr,
-                        region.start,
-                        region.size,
-                        MemFlags::READ | MemFlags::WRITE | MemFlags::IO,
-                    ))
-                    .ok();
-            } else {
-                #[cfg(target_arch = "x86_64")]
-                self.pio_bitmap.set_range_intercept(
-                    (region.start as u16)..((region.start + region.size) as u16),
-                    false,
-                );
-            }
-        }
-
-        #[cfg(target_arch = "x86_64")]
-        {
-            for region in msix_bar_regions.iter() {
-                self.mmio_region_register(
-                    region.start,
-                    region.size,
-                    crate::memory::mmio_generic_handler,
-                    region.start,
-                );
-            }
+            region.arch_insert_bar_region(&mut self.gpm, self.id);
         }
     }
 }
@@ -440,7 +363,6 @@
 pub fn mmio_pci_handler(mmio: &mut MMIOAccess, base: usize) -> HvResult {
     // info!("mmio pci: {:#x}", mmio.address);
     let zone = this_zone();
-    let zone_id = zone.read().id;
     let mut binding = zone.write();
     let zone_id = binding.id;
 
