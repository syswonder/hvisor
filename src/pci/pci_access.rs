// Copyright (c) 2025 Syswonder
// hvisor is licensed under Mulan PSL v2.
// You can use this software according to the terms and conditions of the Mulan PSL v2.
// You may obtain a copy of Mulan PSL v2 at:
//     http://license.coscl.org.cn/MulanPSL2
// THIS SOFTWARE IS PROVIDED ON AN "AS IS" BASIS, WITHOUT WARRANTIES OF ANY KIND, EITHER
// EXPRESS OR IMPLIED, INCLUDING BUT NOT LIMITED TO NON-INFRINGEMENT, MERCHANTABILITY OR
// FIT FOR A PARTICULAR PURPOSE.
// See the Mulan PSL v2 for more details.
//
// Syswonder Website:
//      https://www.syswonder.org
//
// Authors:
//
// #![allow(dead_code)]
use alloc::string::String;
use bit_field::BitField;
use bitflags::bitflags;
use core::{
    fmt::Debug,
    ops::{Index, IndexMut},
    slice,
};

use super::{
    config_accessors::{PciConfigMmio, PciRegion},
    pci_struct::ArcRwLockVirtualPciConfigSpace,
    PciConfigAddress,
};

use crate::{
    error::HvResult,
    memory::{
        GuestPhysAddr, HostPhysAddr, MMIOAccess, MemFlags, MemoryRegion, MemorySet, mmio_perform_access
    },
    pci::{pci_config::GLOBAL_PCIE_LIST, pci_struct::BIT_LENTH},
    percpu::this_zone,
    zone::{is_this_root_zone, this_zone_id},
};

use crate::pci::vpci_dev::VpciDevType;

pub type VendorId = u16;
pub type DeviceId = u16;
pub type DeviceRevision = u8;
pub type BaseClass = u8;
pub type SubClass = u8;
pub type Interface = u8;
pub type SubsystemId = u16;
pub type SubsystemVendorId = u16;
pub type InterruptLine = u8;
pub type InterruptPin = u8;

#[derive(Debug, Clone, Copy, PartialEq, Eq)]
pub enum HeaderType {
    Endpoint,
    PciBridge,
    CardBusBridge,
    Unknown(u8),
}

bitflags! {
    #[derive(Debug, Clone, Copy, PartialEq, Eq)]
    pub struct PciStatus: u16 {
        const DETECTED_PARITY_ERROR   = 1 << 15;
        const SIGNALED_SYSTEM_ERROR   = 1 << 14;
        const RECEIVED_MASTER_ABORT   = 1 << 13;
        const RECEIVED_TARGET_ABORT   = 1 << 12;
        const SIGNALED_TARGET_ABORT   = 1 << 11;
        const DEVSEL_MASK             = 0b11 << 9;
        const MASTER_PARITY_ERROR     = 1 << 8;
        const FAST_BACK_TO_BACK       = 1 << 7;
        // resersed bit 6
        const CAP_66MHZ               = 1 << 5;
        const CAPABILITIES_LIST       = 1 << 4;
        const INTERRUPT_STATUS        = 1 << 3;
        // resersed bit 0-2
        const _ = !0;
    }
}

bitflags::bitflags! {
    #[derive(Debug, Clone, Copy, PartialEq, Eq)]
    pub struct PciCommand: u16 {
        const IO_ENABLE = 1 << 0;
        const MEMORY_ENABLE = 1 << 1;
        const BUS_MASTER_ENABLE = 1 << 2;
        const SPECIAL_CYCLE_ENABLE = 1 << 3;
        const MEMORY_WRITE_AND_INVALIDATE = 1 << 4;
        const VGA_PALETTE_SNOOP = 1 << 5;
        const PARITY_ERROR_RESPONSE = 1 << 6;
        const IDSEL_STEP_WAIT_CYCLE_CONTROL = 1 << 7;
        const SERR_ENABLE = 1 << 8;
        const FAST_BACK_TO_BACK_ENABLE = 1 << 9;
        const INTERRUPT_DISABLE = 1 << 10;
        const _ = !0;
    }
}

#[derive(Default, Clone, Copy, PartialEq, Eq)]
pub enum PciMemType {
    Mem32,
    Mem64High,
    Mem64Low,
    Io,
    Rom,
    #[default]
    Unused,
}

impl Debug for PciMemType {
    fn fmt(&self, f: &mut core::fmt::Formatter<'_>) -> core::fmt::Result {
        match self {
            PciMemType::Mem32 => write!(f, "Mem32"),
            PciMemType::Mem64High => write!(f, "Mem64High"),
            PciMemType::Mem64Low => write!(f, "Mem64Low"),
            PciMemType::Io => write!(f, "IO"),
            PciMemType::Unused => write!(f, "Unused"),
            PciMemType::Rom => write!(f, "Rom"),
        }
    }
}

/* PciMem
 * virtaul_value: the vaddr guset zone can rw, same with as the corresponding value in virtualconfigspace.space
 * value: the paddr which hvisor and hw can rw, init when hvisor init the pci bus
 * size: the size of mem region, when size_read is true return !(size - 1)
 * size_read: if software write 0xffff_ffff to bar, size_read will set so next time hvisor can rerturn !(size - 1) indicating size to the software
 */
#[derive(Default, Clone, Copy)]
pub struct PciMem {
    bar_type: PciMemType,
    virtual_value: u64,
    value: u64,
    size: u64,
    prefetchable: bool,
    size_read: bool,
}

impl PciMem {
    pub fn new_bar(bar_type: PciMemType, value: u64, size: u64, prefetchable: bool) -> Self {
        Self {
            bar_type,
            virtual_value: 0,
            value,
            size,
            prefetchable,
            size_read: false,
        }
    }

    pub fn new_io(value: u64, size: u64) -> Self {
        Self {
            bar_type: PciMemType::Io,
            virtual_value: 0,
            value,
            size,
            prefetchable: false,
            size_read: false,
        }
    }

    pub fn init(value: u64, size: u64) -> Self {
        Self {
            bar_type: PciMemType::Unused,
            virtual_value: 0,
            value,
            size,
            prefetchable: false,
            size_read: false,
        }
    }

    pub fn new_rom(value: u64, size: u64) -> Self {
        Self {
            bar_type: PciMemType::Rom,
            virtual_value: 0,
            value,
            size,
            prefetchable: false,
            size_read: false,
        }
    }

    pub fn set_size(&mut self, size: u64){
        self.size = size;
    }

    pub fn get_size(&self) -> u64 {
        self.size
    }

    pub fn get_size_with_flag(&self) -> u64 {
        match self.bar_type {
            PciMemType::Mem32 | PciMemType::Rom | PciMemType::Io => !(self.size - 1u64),
            PciMemType::Mem64Low => {
                let bar_size = !(self.size - 1);
                bar_size.get_bits(0..32)
            }
            PciMemType::Mem64High => {
                let bar_size = !(self.size - 1);
                bar_size.get_bits(32..64) >> 32
            }
            PciMemType::Unused => {
                /* for unused bar, size is 0
                 */
                0
            }
            _ => {
                warn!("{:#?} not support size", self.bar_type);
                0
            }
        }
    }

    pub fn set_bar_type(&mut self, bar_type: PciMemType){
        self.bar_type = bar_type;
    }

    pub fn set_prefetchable(&mut self, prefetchable: bool){
        self.prefetchable = prefetchable;
    }

    pub fn config_init(&mut self, bar_type: PciMemType, prefetchable: bool, size: u64, value: u64) {
        self.set_bar_type(bar_type);
        self.set_prefetchable(prefetchable);
        self.set_size(size);
        self.set_value(value);
    }

    pub fn is_enabled(&self) -> bool {
        if self.bar_type == PciMemType::default() {
            false
        } else {
            true
        }
    }

    /* the longest of mmio read is 32 */
    pub fn get_value(&self) -> u32 {
        match self.bar_type {
            PciMemType::Mem64High => (self.value >> 32) as u32,
            _ => self.value as u32,
        }
    }

    /* when update map of bar region,
     * need to read u64 to get whole address
     * the virtual_value is same with value
     */
    pub fn get_value64(&self) -> u64 {
        self.value as u64
    }

    /* Automatically add flags */
    pub fn set_value(&mut self, address: u64) {
        let mut val = address;

        match self.bar_type {
            PciMemType::Io => {
                // bit0 = 1
                val |= 0x1;
            }
            PciMemType::Mem32 => {
                // bit1..2 = 00
                val &= !0x6;
                if self.prefetchable {
                    val |= 0x8;
                }
            }
            PciMemType::Mem64Low | PciMemType::Mem64High => {
                // bit1..=2 = 0b10
                val &= !0x6;
                val |= 0x4;
                if self.prefetchable {
                    val |= 0x8;
                }
            }
            _ => {
                warn!("please init bar first");
            }
        }

        self.value = val;
    }

    pub fn get_type(&self) -> PciMemType {
        self.bar_type
    }

    pub fn get_prefetchable(&self) -> bool {
        self.prefetchable
    }

    pub fn set_size_read(&mut self) {
        self.size_read = true;
    }

    pub fn clear_size_read(&mut self) {
        self.size_read = false;
    }

    pub fn get_size_read(&self) -> bool {
        self.size_read
    }

    pub fn get_virtual_value(&self) -> u32 {
        match self.bar_type {
            PciMemType::Mem64High => (self.virtual_value >> 32) as u32,
            _ => self.virtual_value as u32,
        }
    }

    pub fn get_virtual_value64(&self) -> u64 {
        self.virtual_value
    }

    pub fn set_virtual_value(&mut self, address: u64) {
        let mut val = address;

        match self.bar_type {
            PciMemType::Io => {
                // bit0 = 1
                val |= 0x1;
            }
            PciMemType::Mem32 => {
                // bit1..2 = 00
                val &= !0x6;
                if self.prefetchable {
                    val |= 0x8;
                }
            }
            PciMemType::Mem64Low | PciMemType::Mem64High => {
                // bit1..=2 = 0b10
                val &= !0x6;
                val |= 0x4;
                if self.prefetchable {
                    val |= 0x8;
                }
            }
            _ => {
                warn!("unkown bar type: {:#?}", self.bar_type);
            }
        }

        self.virtual_value = val;
    }
}

impl Debug for PciMem {
    fn fmt(&self, f: &mut core::fmt::Formatter<'_>) -> core::fmt::Result {
        match self.bar_type {
            PciMemType::Mem32 => {
                let pre = if self.prefetchable { "pre" } else { "" };
                let paddr = self.value & !0xf;
                let vaddr = self.virtual_value & !0xf;
                let size = self.size;
                write!(
                    f,
                    "[{:#?} 0x{:x}-0x{:x} {}] => [0x{:x}-0x{:x}]",
                    self.bar_type,
                    paddr,
                    paddr + size,
                    pre,
                    vaddr,
                    vaddr + size
                )
            }
            PciMemType::Mem64Low | PciMemType::Mem64High => {
                let pre = if self.prefetchable { "pre" } else { "" };
                let paddr = self.value & !0xf;
                let vaddr = self.virtual_value & !0xf;
                let size = self.size;
                write!(
                    f,
                    "[{:#?} 0x{:x} size 0x{:x} 64bit {}] => [0x{:x}-0x{:x}]",
                    self.bar_type,
                    paddr,
                    paddr + size,
                    pre,
                    vaddr,
                    vaddr + size
                )
            }
            PciMemType::Rom => {
                let paddr = self.value & !0xf;
                let vaddr = self.virtual_value & !0xf;
                let size = self.size;
                write!(
                    f,
                    "{:#?} [0x{:x}-0x{:x}] => [0x{:x}-0x{:x}]",
                    self.bar_type,
                    paddr,
                    paddr + size,
                    vaddr,
                    vaddr + size
                )
            }
            _ => {
                write!(f, "[{:#?}]", self.bar_type)
            }
        }
    }
}

#[derive(Clone, Copy, Default)]
pub struct Bar {
    bararr: [PciMem; 6],
}

impl Index<usize> for Bar {
    type Output = PciMem;

    fn index(&self, index: usize) -> &Self::Output {
        &self.bararr[index]
    }
}

impl IndexMut<usize> for Bar {
    fn index_mut(&mut self, index: usize) -> &mut Self::Output {
        &mut self.bararr[index]
    }
}

impl<'a> IntoIterator for &'a Bar {
    type Item = &'a PciMem;
    type IntoIter = slice::Iter<'a, PciMem>;

    fn into_iter(self) -> Self::IntoIter {
        self.bararr.iter()
    }
}

impl<'a> IntoIterator for &'a mut Bar {
    type Item = &'a mut PciMem;
    type IntoIter = slice::IterMut<'a, PciMem>;

    fn into_iter(self) -> Self::IntoIter {
        self.bararr.iter_mut()
    }
}

impl Debug for Bar {
    fn fmt(&self, f: &mut core::fmt::Formatter<'_>) -> core::fmt::Result {
        write!(f, "BARs [")?;
        let mut i = 0;
        let mut is_null = true;
        while i < self.bararr.len() {
            let bar = &self.bararr[i];
            let address = bar.value & !0xf;
            // let address = bar.value;
            match bar.bar_type {
                PciMemType::Mem32 => {
                    is_null = false;
                    write!(
                        f,
                        "\n   slot {} [mem 0x{:x}-0x{:x}",
                        i,
                        address,
                        address + bar.size
                    )?;
                    if bar.prefetchable {
                        write!(f, " pre")?;
                    }
                    write!(f, "]")?;
                }
                PciMemType::Mem64Low => {
                    is_null = false;
                    write!(
                        f,
                        "\n   slot {} [mem 0x{:x}-0x{:x} 64bit",
                        i,
                        address,
                        address + bar.size
                    )?;
                    if bar.prefetchable {
                        write!(f, " pre")?;
                    }
                    write!(f, "]")?;
                    i += 1;
                }
                PciMemType::Io => {
                    writeln!(f, "   IO @ 0x{:x}", bar.value)?;
                }
                _ => {}
            }
            i += 1;
        }
        if is_null {
            writeln!(f, "]")
        } else {
            write!(f, "\n]")
        }
    }
}

pub trait PciRWBase: Debug + Send + Sync {
    fn backend(&self) -> &dyn PciRegion;
}

pub trait PciRW: Debug + Send + Sync + PciRWBase {
    fn read(&self, offset: PciConfigAddress, size: usize) -> HvResult<usize> {
        match size {
            1 => self.backend().read_u8(offset).map(|v| v as usize),
            2 => self.backend().read_u16(offset).map(|v| v as usize),
            4 => self.backend().read_u32(offset).map(|v| v as usize),
            _ => {
                hv_result_err!(EFAULT, "pci: invalid mmio read size: {size}")
            }
        }
    }
    fn write(&self, offset: PciConfigAddress, size: usize, value: usize) -> HvResult {
        match size {
            1 => self.backend().write_u8(offset, value as u8),
            2 => self.backend().write_u16(offset, value as u16),
            4 => self.backend().write_u32(offset, value as u32),
            _ => {
                hv_result_err!(EFAULT, "pci: invalid mmio write size: {size}")
            }
        }
    }
}

pub trait PciHeaderRW: PciRWBase {
    fn id(&self) -> (DeviceId, VendorId) {
        let id = self.backend().read_u32(0x00).unwrap();
        (
            id.get_bits(0..16) as VendorId,
            id.get_bits(16..32) as DeviceId,
        )
    }

    fn header_type(&self) -> HeaderType {
        match self.backend().read_u8(0x0e).unwrap().get_bits(0..7) {
            0x00 => HeaderType::Endpoint,
            0x01 => HeaderType::PciBridge,
            0x02 => HeaderType::CardBusBridge,
            v => HeaderType::Unknown(v as u8),
        }
    }

    fn has_multiple_functions(&self) -> bool {
        self.backend().read_u8(0x0e).unwrap().get_bit(7)
    }

    fn revision_and_class(&self) -> (DeviceRevision, BaseClass, SubClass, Interface) {
        let value = self.backend().read_u32(0x08).unwrap();
        (
            value.get_bits(0..8) as DeviceRevision,
            value.get_bits(24..32) as BaseClass,
            value.get_bits(16..24) as SubClass,
            value.get_bits(8..16) as Interface,
        )
    }

    fn status(&self) -> PciStatus {
        let status = self.backend().read_u16(0x06).unwrap();
        PciStatus::from_bits_truncate(status)
    }

    fn command(&self) -> PciCommand {
        let command = self.backend().read_u16(0x04).unwrap();
        PciCommand::from_bits_truncate(command)
    }

    fn update_command<F>(&mut self, f: F)
    where
        F: FnOnce(PciCommand) -> PciCommand,
    {
        let mut data = self.backend().read_u16(0x04).unwrap();
        let new_command = f(PciCommand::from_bits_retain(data.get_bits(0..16)));
        data.set_bits(0..16, new_command.bits());
        let _ = self.backend().write_u16(0x04, data);
    }
}

pub trait PciBarRW: PciRWBase {
    fn bar_limit(&self) -> u8;

    fn parse_bar(&self) -> Bar {
        let mut bararr = Bar::default();

        let mut slot = 0u8;
        while slot < self.bar_limit() {
            warn!("parse bar slot {}", slot);
            let value = self.read_bar(slot).unwrap();

            if !value.get_bit(0) {
                let pre = value.get_bit(3);

                match value.get_bits(1..3) {
                    0b00 => {
                        // 32-bit memory space
                        let size = {
                            let _ = self.write_bar(slot, 0xffffffff);
                            let mut readback = self.read_bar(slot).unwrap();
                            let _ = self.write_bar(slot, value as u32);

                            if readback == 0x0 {
                                // bar is null
                                slot += 1;
                                continue;
                            }
                            readback.set_bits(0..4, 0);
                            1 << readback.trailing_zeros()
                        };
                        bararr[slot as usize] =
                            PciMem::new_bar(PciMemType::Mem32, value as u64, size as u64, pre);
                    }
                    0b10 => {
                        // 64-bit memory space
                        if slot == 5 {
                            warn!("read bar64 in last bar");
                            break;
                        }

                        let value_high = self.read_bar(slot + 1).unwrap();
                        let size = {
                            let _ = self.write_bar(slot, 0xffffffff);
                            let _ = self.write_bar(slot + 1, 0xffffffff);
                            let mut readback_low = self.read_bar(slot).unwrap();
                            let readback_high = self.read_bar(slot + 1).unwrap();
                            let _ = self.write_bar(slot, value as u32);
                            let _ = self.write_bar(slot + 1, value_high as u32);

                            readback_low.set_bits(0..4, 0);

                            if readback_low != 0 {
                                (1 << readback_low.trailing_zeros()) as u64
                            } else {
                                1u64 << ((readback_high.trailing_zeros() + 32) as u64)
                            }
                        };
                        // let value64 = (value as u64) | ((value_high as u64) << 32);

                        bararr[slot as usize] =
                            PciMem::new_bar(PciMemType::Mem64Low, value as u64, size, pre);
                        bararr[(slot + 1) as usize] =
                            PciMem::new_bar(PciMemType::Mem64High, value_high as u64, size, pre);
                        slot += 1; // need extra add 1
                    }
                    _ => {
                        warn!("unknown bar type");
                    }
                }
            } else {
                // IO space
                let size = {
                    let _ = self.write_bar(slot, 0xffffffff);
                    let mut readback = self.read_bar(slot).unwrap();
                    let _ = self.write_bar(slot, readback as u32);

                    readback.set_bit(0, false);
                    if readback == 0x0 {
                        slot += 1;
                        continue;
                    }

                    1 << readback.trailing_zeros()
                };
                bararr[slot as usize] = PciMem::new_io(value as u64, size as u64);
            }
            slot += 1;
        }
        bararr
    }

    fn read_bar(&self, slot: u8) -> HvResult<usize> {
        // println!("read bar slot {}", slot);
        self.backend()
            .read_u32((0x10 + (slot as u16) * 4) as PciConfigAddress)
            .map(|r| r as usize)
    }

    fn write_bar(&self, slot: u8, value: u32) -> HvResult {
        // println!("write bar slot {} {}", slot, value);
        self.backend()
            .write_u32((0x10 + (slot as u16) * 4) as PciConfigAddress, value)
    }
}

impl Bar {
    pub fn virt_bar_init(dev_type: VpciDevType) -> Self {
        crate::pci::vpci_dev::virt_bar_init(dev_type)
    }
}

pub trait PciRomRW: PciRWBase {
    fn rom_offset(&self) -> u64;
    fn parse_rom(&self) -> PciMem {
        let offset = self.rom_offset();
        let value = self.backend().read_u32(offset).unwrap();

        let size = {
            let _ = self.backend().write_u32(offset, 0xfffff800);
            let mut readback = self.backend().read_u32(offset).unwrap();
            let _ = self.backend().write_u32(offset, value);
            if readback == 0x0 {
                return PciMem::default();
            }
            readback.set_bits(0..4, 0);
            1 << readback.trailing_zeros()
        };
        PciMem::new_rom(value as u64, size)
    }
}

/*      32                            16                              0
 *      +-----------------------------+------------------------------+
 *      |       Device ID             |       Vendor ID              | 0x00
 *      |                             |                              |
 *      +-----------------------------+------------------------------+
 *      |         Status              |       Command                | 0x04
 *      |                             |                              |
 *      +-----------------------------+---------------+--------------+
 *      |               Class Code                    |   Revision   | 0x08
 *      |                                             |      ID      |
 *      +--------------+--------------+---------------+--------------+
 *      |     BIST     |    Header    |    Latency    |  Cacheline   | 0x0c
 *      |              |     type     |     timer     |    size      |
 *      +--------------+--------------+---------------+--------------+
 */
#[derive(Debug, Clone)]
pub struct PciConfigHeader(PciConfigMmio);

impl PciRWBase for PciConfigHeader {
    fn backend(&self) -> &dyn PciRegion {
        &self.0
    }
}
impl PciRW for PciConfigHeader {}
impl PciHeaderRW for PciConfigHeader {}

impl PciConfigHeader {
    pub fn new_with_region(region: PciConfigMmio) -> Self {
        PciConfigHeader(region)
    }
}

/*     32                           16                              0
 *     +-----------------------------------------------------------+ 0x00
 *     |                                                           |
 *     |                Predefined region of header                |
 *     |                                                           |
 *     |                                                           |
 *     +-----------------------------------------------------------+
 *     |                  Base Address Register 0                  | 0x10
 *     |                                                           |
 *     +-----------------------------------------------------------+
 *     |                  Base Address Register 1                  | 0x14
 *     |                                                           |
 *     +-----------------------------------------------------------+
 *     |                  Base Address Register 2                  | 0x18
 *     |                                                           |
 *     +-----------------------------------------------------------+
 *     |                  Base Address Register 3                  | 0x1c
 *     |                                                           |
 *     +-----------------------------------------------------------+
 *     |                  Base Address Register 4                  | 0x20
 *     |                                                           |
 *     +-----------------------------------------------------------+
 *     |                  Base Address Register 5                  | 0x24
 *     |                                                           |
 *     +-----------------------------------------------------------+
 *     |                  CardBus CIS Pointer                      | 0x28
 *     |                                                           |
 *     +----------------------------+------------------------------+
 *     |       Subsystem ID         |    Subsystem vendor ID       | 0x2c
 *     |                            |                              |
 *     +----------------------------+------------------------------+
 *     |               Expansion ROM Base Address                  | 0x30
 *     |                                                           |
 *     +--------------------------------------------+--------------+
 *     |                 Reserved                   |  Capability  | 0x34
 *     |                                            |   Pointer    |
 *     +--------------------------------------------+--------------+
 *     |                         Reserved                          | 0x38
 *     |                                                           |
 *     +--------------+--------------+--------------+--------------+
 *     |   Max_Lat    |   Min_Gnt    |  Interrupt   |  Interrupt   | 0x3c
 *     |              |              |   pin        |   line       |
 *     +--------------+--------------+--------------+--------------+
 */
pub trait PciField: Debug {
    fn to_offset(&self) -> usize;
    fn size(&self) -> usize;
}

pub enum EndpointField {
    ID,
    Command,
    Status,
    RevisionIDAndClassCode,
    CacheLineSize,
    LatencyTime,
    HeaderType,
    Bist,
    Bar(usize),
    CardCisPointer,
    SubsystemVendorId,
    SubsystemId,
    ExpansionRomBar,
    CapabilityPointer,
    InterruptLine,
    InterruptPin,
    MinGnt,
    MaxLat,
    Unknown(usize),
}

impl Debug for EndpointField {
    fn fmt(&self, f: &mut core::fmt::Formatter<'_>) -> core::fmt::Result {
        write!(f, "EndpointField {{")?;
        match self {
            EndpointField::ID => write!(f, "ID"),
            EndpointField::Command => write!(f, "Command"),
            EndpointField::Status => write!(f, "Status"),
            EndpointField::RevisionIDAndClassCode => write!(f, "RevisionIDAndClassCode"),
            EndpointField::CacheLineSize => write!(f, "CacheLineSize"),
            EndpointField::LatencyTime => write!(f, "LatencyTime"),
            EndpointField::HeaderType => write!(f, "HeaderType"),
            EndpointField::Bist => write!(f, "Bist"),
            EndpointField::Bar(slot) => write!(f, "Bar({})", slot),
            EndpointField::CardCisPointer => write!(f, "CardCisPointer"),
            EndpointField::SubsystemVendorId => write!(f, "SubsystemVendorId"),
            EndpointField::SubsystemId => write!(f, "SubsystemId"),
            EndpointField::ExpansionRomBar => write!(f, "ExpansionRomBar"),
            EndpointField::CapabilityPointer => write!(f, "CapabilityPointer"),
            EndpointField::InterruptLine => write!(f, "InterruptLine"),
            EndpointField::InterruptPin => write!(f, "InterruptPin"),
            EndpointField::MinGnt => write!(f, "MinGnt"),
            EndpointField::MaxLat => write!(f, "MaxLat"),
            EndpointField::Unknown(offset) => write!(f, "Unknown({})", offset),
        };
        write!(f, "}}")
    }
}

impl PciField for EndpointField {
    fn to_offset(&self) -> usize {
        match self {
            EndpointField::ID => 0x00,
            EndpointField::Command => 0x04,
            EndpointField::Status => 0x06,
            EndpointField::RevisionIDAndClassCode => 0x08,
            EndpointField::CacheLineSize => 0x0c,
            EndpointField::LatencyTime => 0x0d,
            EndpointField::HeaderType => 0x0e,
            EndpointField::Bist => 0x0f,
            EndpointField::Bar(slot) => (0x10 + slot * 4) as usize,
            EndpointField::CardCisPointer => 0x28,
            EndpointField::SubsystemVendorId => 0x2c,
            EndpointField::SubsystemId => 0x2e,
            EndpointField::ExpansionRomBar => 0x30,
            EndpointField::CapabilityPointer => 0x34,
            EndpointField::InterruptLine => 0x3c,
            EndpointField::InterruptPin => 0x3d,
            EndpointField::MinGnt => 0x3e,
            EndpointField::MaxLat => 0x3f,
            EndpointField::Unknown(offset) => *offset,
        }
    }

    fn size(&self) -> usize {
        match self {
            EndpointField::ID => 4,
            EndpointField::Command => 2,
            EndpointField::Status => 2,
            EndpointField::RevisionIDAndClassCode => 4,
            EndpointField::CacheLineSize => 1,
            EndpointField::LatencyTime => 1,
            EndpointField::HeaderType => 1,
            EndpointField::Bist => 1,
            EndpointField::Bar(_) => 4,
            EndpointField::CardCisPointer => 4,
            EndpointField::SubsystemVendorId => 2,
            EndpointField::SubsystemId => 2,
            EndpointField::ExpansionRomBar => 4,
            EndpointField::CapabilityPointer => 1,
            EndpointField::InterruptLine => 1,
            EndpointField::InterruptPin => 1,
            EndpointField::MinGnt => 1,
            EndpointField::MaxLat => 1,
            EndpointField::Unknown(_) => 4, // Default to 4 bytes for unknown fields
        }
    }
}

impl EndpointField {
    pub fn from(offset: usize, size: usize) -> Self {
        match (offset, size) {
            (0x00, 4) => EndpointField::ID,
            (0x04, 2) => EndpointField::Command,
            (0x06, 2) => EndpointField::Status,
            (0x08, 4) => EndpointField::RevisionIDAndClassCode,
            (0x0c, 1) => EndpointField::CacheLineSize,
            (0x0d, 1) => EndpointField::LatencyTime,
            (0x0e, 1) => EndpointField::HeaderType,
            (0x0f, 1) => EndpointField::Bist,
            // (0x10, 4) | (0x14, 4) | (0x18, 4) | (0x1c, 4) | (0x20, 4) | (0x24, 4) => {
            //     EndpointField::Bar
            // }
            (0x10, 4) => EndpointField::Bar(0),
            (0x14, 4) => EndpointField::Bar(1),
            (0x18, 4) => EndpointField::Bar(2),
            (0x1c, 4) => EndpointField::Bar(3),
            (0x20, 4) => EndpointField::Bar(4),
            (0x24, 4) => EndpointField::Bar(5),
            (0x28, 4) => EndpointField::CardCisPointer,
            (0x2c, 2) => EndpointField::SubsystemVendorId,
            (0x2e, 2) => EndpointField::SubsystemId,
            (0x30, 4) => EndpointField::ExpansionRomBar,
            (0x34, 1) => EndpointField::CapabilityPointer,
            (0x3c, 1) => EndpointField::InterruptLine,
            (0x3d, 1) => EndpointField::InterruptPin,
            (0x3e, 1) => EndpointField::MinGnt,
            (0x3f, 1) => EndpointField::MaxLat,
            (x, _) => EndpointField::Unknown(x),
        }
    }

}

#[derive(Debug, Clone)]
pub struct EndpointHeader(PciConfigMmio);

impl PciRWBase for EndpointHeader {
    fn backend(&self) -> &dyn PciRegion {
        &self.0
    }
}
impl PciRW for EndpointHeader {}
impl PciHeaderRW for EndpointHeader {}
impl PciBarRW for EndpointHeader {
    fn bar_limit(&self) -> u8 {
        6
    }
}
impl PciRomRW for EndpointHeader {
    fn rom_offset(&self) -> u64 {
        0x30
    }
}

impl EndpointHeader {
    pub fn new_with_region(region: PciConfigMmio) -> Self {
        EndpointHeader(region)
    }
}

/*     32                           16                              0
 *     +-----------------------------------------------------------+ 0x00
 *     |                                                           |
 *     |                Predefined region of header                |
 *     |                                                           |
 *     |                                                           |
 *     +-----------------------------------------------------------+
 *     |                  Base Address Register 0                  | 0x10
 *     |                                                           |
 *     +-----------------------------------------------------------+
 *     |                  Base Address Register 1                  | 0x14
 *     |                                                           |
 *     +--------------+--------------+--------------+--------------+
 *     | Secondary    | Subordinate  |  Secondary   | Primary Bus  | 0x18
 *     |Latency Timer | Bus Number   |  Bus Number  |   Number     |
 *     +--------------+--------------+--------------+--------------+
 *     |      Secondary Status       |  I/O Limit   |   I/O Base   | 0x1C
 *     |                             |              |              |
 *     +-----------------------------+--------------+--------------+
 *     |        Memory Limit         |         Memory Base         | 0x20
 *     |                             |                             |
 *     +-----------------------------+-----------------------------+
 *     |  Prefetchable Memory Limit  |  Prefetchable Memory Base   | 0x24
 *     |                             |                             |
 *     +-----------------------------+-----------------------------+
 *     |             Prefetchable Base Upper 32 Bits               | 0x28
 *     |                                                           |
 *     +-----------------------------------------------------------+
 *     |             Prefetchable Limit Upper 32 Bits              | 0x2C
 *     |                                                           |
 *     +-----------------------------+-----------------------------+
 *     |   I/O Limit Upper 16 Bits   |   I/O Base Upper 16 Bits    | 0x30
 *     |                             |                             |
 *     +-----------------------------+--------------+--------------+
 *     |              Reserved                      |  Capability  | 0x34
 *     |                                            |   Pointer    |
 *     +--------------------------------------------+--------------+
 *     |                  Expansion ROM base address               | 0x38
 *     |                                                           |
 *     +-----------------------------+--------------+--------------+
 *     |    Bridge Control           |  Interrupt   | Interrupt    | 0x3C
 *     |                             |     PIN      |   Line       |
 *     +-----------------------------+--------------+--------------+
 */
pub enum BridgeField {
    ID,
    Command,
    Status,
    RevisionIDAndClassCode,
    CacheLineSize,
    LatencyTime,
    HeaderType,
    Bist,
    Bar,
    PrimaryBusNumber,
    SecondaryBusNumber,
    SubordinateBusNumber,
    SecondaryLatencyTimer,
    IOBase,
    IOLimit,
    SecondaryStatus,
    MemoryBase,
    MemoryLimit,
    PrefetchableMemoryBase,
    PrefetchableMemoryLimit,
    PrefetchableBaseUpper32Bits,
    PrefetchableLimitUpper32Bits,
    UIBaseUpper16Bits,
    IOLimitUpper16Bits,
    CapabilityPointer,
    ExpansionRomBar,
    InterruptLine,
    InterruptPin,
    BridgeControl,
    Unknown(usize),
}

impl Debug for BridgeField {
    fn fmt(&self, f: &mut core::fmt::Formatter<'_>) -> core::fmt::Result {
        write!(f, "BridgeField {{")?;
        match self {
            BridgeField::ID => write!(f, "ID"),
            BridgeField::Command => write!(f, "Command"),
            BridgeField::Status => write!(f, "Status"),
            BridgeField::RevisionIDAndClassCode => write!(f, "RevisionIDAndClassCode"),
            BridgeField::CacheLineSize => write!(f, "CacheLineSize"),
            BridgeField::LatencyTime => write!(f, "LatencyTime"),
            BridgeField::HeaderType => write!(f, "HeaderType"),
            BridgeField::Bist => write!(f, "Bist"),
            BridgeField::Bar => write!(f, "Bar"),
            BridgeField::PrimaryBusNumber => write!(f, "PrimaryBusNumber"),
            BridgeField::SecondaryBusNumber => write!(f, "SecondaryBusNumber"),
            BridgeField::SubordinateBusNumber => write!(f, "SubordinateBusNumber"),
            BridgeField::SecondaryLatencyTimer => write!(f, "SecondaryLatencyTimer"),
            BridgeField::IOBase => write!(f, "IOBase"),
            BridgeField::IOLimit => write!(f, "IOLimit"),
            BridgeField::SecondaryStatus => write!(f, "SecondaryStatus"),
            BridgeField::MemoryBase => write!(f, "MemoryBase"),
            BridgeField::MemoryLimit => write!(f, "MemoryLimit"),
            BridgeField::PrefetchableMemoryBase => write!(f, "PrefetchableMemoryBase"),
            BridgeField::PrefetchableMemoryLimit => write!(f, "PrefetchableMemoryLimit"),
            BridgeField::PrefetchableBaseUpper32Bits => write!(f, "PrefetchableBaseUpper32Bits"),
            BridgeField::PrefetchableLimitUpper32Bits => write!(f, "PrefetchableLimitUpper32Bits"),
            BridgeField::UIBaseUpper16Bits => write!(f, "UIBaseUpper16Bits"),
            BridgeField::IOLimitUpper16Bits => write!(f, "IOLimitUpper16Bits"),
            BridgeField::CapabilityPointer => write!(f, "CapabilityPointer"),
            BridgeField::ExpansionRomBar => write!(f, "ExpansionRomBar"),
            BridgeField::InterruptLine => write!(f, "InterruptLine"),
            BridgeField::InterruptPin => write!(f, "InterruptPin"),
            BridgeField::BridgeControl => write!(f, "BridgeControl"),
            BridgeField::Unknown(offset) => write!(f, "Unknown({})", offset),
        };
        write!(f, "}}")
    }
}

impl PciField for BridgeField {
    fn to_offset(&self) -> usize {
        match self {
            BridgeField::ID => 0x00,
            BridgeField::Command => 0x04,
            BridgeField::Status => 0x06,
            BridgeField::RevisionIDAndClassCode => 0x08,
            BridgeField::CacheLineSize => 0x0c,
            BridgeField::LatencyTime => 0x0d,
            BridgeField::HeaderType => 0x0e,
            BridgeField::Bist => 0x0f,
            BridgeField::Bar => 0x10,
            BridgeField::PrimaryBusNumber => 0x18,
            BridgeField::SecondaryBusNumber => 0x19,
            BridgeField::SubordinateBusNumber => 0x1a,
            BridgeField::SecondaryLatencyTimer => 0x1b,
            BridgeField::IOBase => 0x1c,
            BridgeField::IOLimit => 0x1d,
            BridgeField::SecondaryStatus => 0x1e,
            BridgeField::MemoryBase => 0x20,
            BridgeField::MemoryLimit => 0x22,
            BridgeField::PrefetchableMemoryBase => 0x24,
            BridgeField::PrefetchableMemoryLimit => 0x26,
            BridgeField::PrefetchableBaseUpper32Bits => 0x28,
            BridgeField::PrefetchableLimitUpper32Bits => 0x2c,
            BridgeField::UIBaseUpper16Bits => 0x30,
            BridgeField::IOLimitUpper16Bits => 0x32,
            BridgeField::CapabilityPointer => 0x34,
            BridgeField::ExpansionRomBar => 0x38,
            BridgeField::InterruptLine => 0x3c,
            BridgeField::InterruptPin => 0x3d,
            BridgeField::BridgeControl => 0x3e,
            BridgeField::Unknown(offset) => *offset,
        }
    }

    fn size(&self) -> usize {
        match self {
            BridgeField::ID => 4,
            BridgeField::Command => 2,
            BridgeField::Status => 2,
            BridgeField::RevisionIDAndClassCode => 4,
            BridgeField::CacheLineSize => 1,
            BridgeField::LatencyTime => 1,
            BridgeField::HeaderType => 1,
            BridgeField::Bist => 1,
            BridgeField::Bar => 4,
            BridgeField::PrimaryBusNumber => 1,
            BridgeField::SecondaryBusNumber => 1,
            BridgeField::SubordinateBusNumber => 1,
            BridgeField::SecondaryLatencyTimer => 1,
            BridgeField::IOBase => 1,
            BridgeField::IOLimit => 1,
            BridgeField::SecondaryStatus => 2,
            BridgeField::MemoryBase => 2,
            BridgeField::MemoryLimit => 2,
            BridgeField::PrefetchableMemoryBase => 2,
            BridgeField::PrefetchableMemoryLimit => 2,
            BridgeField::PrefetchableBaseUpper32Bits => 4,
            BridgeField::PrefetchableLimitUpper32Bits => 4,
            BridgeField::UIBaseUpper16Bits => 2,
            BridgeField::IOLimitUpper16Bits => 2,
            BridgeField::CapabilityPointer => 1,
            BridgeField::ExpansionRomBar => 4,
            BridgeField::InterruptLine => 1,
            BridgeField::InterruptPin => 1,
            BridgeField::BridgeControl => 2,
            BridgeField::Unknown(_) => 4, // Default to 4 bytes for unknown fields
        }
    }
}

impl BridgeField {
    pub fn from(offset: usize, size: usize) -> Self {
        match (offset, size) {
            (0x00, 4) => BridgeField::ID,
            (0x04, 2) => BridgeField::Command,
            (0x06, 2) => BridgeField::Status,
            (0x08, 4) => BridgeField::RevisionIDAndClassCode,
            (0x0c, 1) => BridgeField::CacheLineSize,
            (0x0d, 1) => BridgeField::LatencyTime,
            (0x0e, 1) => BridgeField::HeaderType,
            (0x0f, 1) => BridgeField::Bist,
            (0x10, 4) | (0x14, 4) => BridgeField::Bar,
            (0x18, 1) => BridgeField::PrimaryBusNumber,
            (0x19, 1) => BridgeField::SecondaryBusNumber,
            (0x1a, 1) => BridgeField::SubordinateBusNumber,
            (0x1b, 1) => BridgeField::SecondaryLatencyTimer,
            (0x1c, 1) => BridgeField::IOBase,
            (0x1d, 1) => BridgeField::IOLimit,
            (0x1e, 2) => BridgeField::SecondaryStatus,
            (0x20, 2) => BridgeField::MemoryBase,
            (0x22, 2) => BridgeField::MemoryLimit,
            (0x24, 2) => BridgeField::PrefetchableMemoryBase,
            (0x26, 2) => BridgeField::PrefetchableMemoryLimit,
            (0x28, 4) => BridgeField::PrefetchableBaseUpper32Bits,
            (0x2c, 4) => BridgeField::PrefetchableLimitUpper32Bits,
            (0x30, 2) => BridgeField::UIBaseUpper16Bits,
            (0x32, 2) => BridgeField::IOLimitUpper16Bits,
            (0x34, 1) => BridgeField::CapabilityPointer,
            (0x38, 4) => BridgeField::ExpansionRomBar,
            (0x3c, 1) => BridgeField::InterruptLine,
            (0x3d, 1) => BridgeField::InterruptPin,
            (0x3e, 2) => BridgeField::BridgeControl,
            (x, _) => BridgeField::Unknown(x),
        }
    }
}

#[derive(Debug, Clone)]
pub struct PciBridgeHeader(PciConfigMmio);

impl PciRWBase for PciBridgeHeader {
    fn backend(&self) -> &dyn PciRegion {
        &self.0
    }
}
impl PciRW for PciBridgeHeader {}
impl PciHeaderRW for PciBridgeHeader {}
impl PciBarRW for PciBridgeHeader {
    fn bar_limit(&self) -> u8 {
        2
    }
}
impl PciRomRW for PciBridgeHeader {
    fn rom_offset(&self) -> u64 {
        0x38
    }
}

impl PciBridgeHeader {
    pub fn new_with_region(region: PciConfigMmio) -> Self {
        PciBridgeHeader(region)
    }
}

impl PciBridgeHeader {}

fn handle_config_space_access(
    dev: ArcRwLockVirtualPciConfigSpace,
    mmio: &mut MMIOAccess,
    offset: PciConfigAddress,
    zone_id: usize,
) -> HvResult {
    let size = mmio.size;
    let value = mmio.value;
    let is_write = mmio.is_write;
    
    let vbdf = dev.get_bdf();
    let dev_type = dev.get_dev_type();

    if (offset as usize) >= BIT_LENTH {
        warn!("invalid pci offset {:#x}", offset);
        if !is_write {
            mmio.value = 0;
        }
        return Ok(());
    }

    match dev.access(offset, size) {
        false => {
            // Hardware access path
            info!(
                "hw vbdf {:#?} reg 0x{:x} try {} {}",
                vbdf,
                offset,
                if is_write { "write" } else { "read" },
                if is_write {
                    format!(" 0x{:x}", mmio.value)
                } else {
                    String::new()
                }
            );
            if is_write {
                dev.write_hw(offset, size, value)?;
            } else {
                mmio.value = dev.read_hw(offset, size).unwrap();
            }
        }
        true => {
            // Emulation access path
            info!(
                "emu vbdf {:#?} reg 0x{:x} try {} {}",
                vbdf,
                offset,
                if is_write { "write" } else { "read" },
                if is_write {
                    format!(" 0x{:x}", mmio.value)
                } else {
                    String::new()
                }
            );
            match dev_type {
                super::vpci_dev::VpciDevType::Physical => {
                    let config_type = dev.get_config_type();
                    match config_type {
                        HeaderType::Endpoint => {
                            match EndpointField::from(offset as usize, size) {
                                EndpointField::Bar(slot) => {
                                    // let slot = ((offset - 0x10) / 4) as usize;
                                    let slot = slot as usize;
                                    /* the write of bar needs to start from dev,
                                     * where the bar variable here is just a copy
                                     */
                                    let bar = dev.get_bararr()[slot];
                                    let bar_type = bar.get_type();
                                    if bar_type != PciMemType::default() {
                                        if is_write {
                                            if (value & 0xfffffff0) == 0xfffffff0 {
                                                dev.set_bar_size_read(slot);
                                            } else {
                                                let _ = dev.write_emu(offset, size, value);
                                                /* for mem64, Mem64High always write after Mem64Low,
                                                 * so update bar when write Mem64High
                                                 */
                                                if (bar_type == PciMemType::Mem32)
                                                    | (bar_type == PciMemType::Mem64High)
                                                    | (bar_type == PciMemType::Io)
                                                {
                                                    let old_vaddr = bar.get_virtual_value64() & !0xf;
                                                    let new_vaddr = {
                                                        if bar_type == PciMemType::Mem64High {
                                                            /* last 4bit is flag, not address and need ignore
                                                             * flag will auto add when set_value and set_virtual_value
                                                             */
                                                            dev.read_emu64(offset - 0x4).unwrap() & !0xf
                                                        } else {
                                                            (value as u64) & !0xf
                                                        }
                                                    };
                                                    /* Linux traverses the PCI bus twice. During the first traversal,
                                                     * it does not assign addresses to the BARs; it simply writes back the same
                                                     * values. In the second traversal, it reorders the BARs and assigns
                                                     * addresses to them. Each time the guest writes to a BAR,
                                                     * it attempts to remove the previous mapping and add a new one.
                                                     * However, on the first access there is no prior mapping, so a single warning
                                                     * is normal. Subsequent warnings should be treated with caution.
                                                     *
                                                     * TODO: When adding a new device or removing an old one, reloading
                                                     * the PCIe bus, will the newly written BAR address overlap with
                                                     * the old BAR addresses, potentially causing the update to fail?
                                                     */
                                                    let paddr = bar.get_value64();
                                                    info!(
                                                        "old_vaddr {:x} new_vaddr {:x} paddr {:x}",
                                                        old_vaddr, new_vaddr, paddr
                                                    );
        
                                                    dev.set_bar_virtual_value(slot, new_vaddr);
                                                    if bar_type == PciMemType::Mem64High {
                                                        dev.set_bar_virtual_value(slot - 1, new_vaddr);
                                                    }
        
                                                    let bar_size = if crate::memory::addr::is_aligned(
                                                        bar.get_size() as usize,
                                                    ) {
                                                        bar.get_size()
                                                    } else {
                                                        crate::memory::PAGE_SIZE as u64
                                                    };

                                                    let new_vaddr = if !crate::memory::addr::is_aligned(new_vaddr as usize) {
                                                        crate::memory::addr::align_up(new_vaddr as usize) as u64
                                                    } else {
                                                        new_vaddr
                                                    };
        
                                                    let zone = this_zone();
                                                    let mut guard = zone.write();
                                                    let gpm = &mut guard.gpm;
                                                    
                                                    if !gpm
                                                        .try_delete(old_vaddr.try_into().unwrap())
                                                        .is_ok()
                                                    {
                                                        /* The first delete from the guest will fail
                                                         * because the region has not yet been inserted
                                                         */
                                                        warn!(
                                                            "delete bar {}: can not found 0x{:x}",
                                                            slot, old_vaddr
                                                        );
                                                    }
                                                    
                                                    gpm.try_insert(MemoryRegion::new_with_offset_mapper(
                                                        new_vaddr as GuestPhysAddr,
                                                        paddr as HostPhysAddr,
                                                        bar_size as _,
                                                        MemFlags::READ | MemFlags::WRITE,
                                                    ))?;

                                                    /* after update gpm, mem barrier is needed
                                                     */
                                                    #[cfg(target_arch = "aarch64")]
                                                    unsafe {
                                                        core::arch::asm!("isb");
                                                        core::arch::asm!("tlbi vmalls12e1is");
                                                        core::arch::asm!("dsb nsh");
                                                    }
                                                    /* after update gpm, need to flush iommu table
                                                     * in x86_64
                                                     */
                                                    #[cfg(target_arch = "x86_64")]
                                                    crate::arch::iommu::flush(
                                                        zone_id,
                                                        vbdf.bus,
                                                        (vbdf.device << 3) + vbdf.function,
                                                    );
                                                }
                                            }
                                        } else {
                                            mmio.value = if bar.get_size_read() {
                                                let r = bar.get_size_with_flag().try_into().unwrap();
                                                dev.clear_bar_size_read(slot);
                                                r
                                            } else {
                                                // bar.get_virtual_value().try_into().unwrap()
                                                let emu_value = dev.read_emu(offset, size).unwrap() as usize;
                                                let virtual_value = bar.get_virtual_value() as usize;
                                                info!("emu value {:#x} virtual_value {:#x}", emu_value, virtual_value);
                                                emu_value
                                            };
                                        }
                                    } else {
                                        mmio.value = 0;
                                    }
                                }
                                EndpointField::ExpansionRomBar => {
                                    let rom = dev.get_rom();
                                    let rom_size_read = rom.get_size_read();
                                    if is_write {
                                        if (mmio.value & 0xfffff800) == 0xfffff800 {
                                            // Note: get_rom() returns a copy, so we need to get it again after setting
                                            // For now, we'll just set the flag through the dev guard
                                            // TODO: Add a method to set rom size_read flag
                                            warn!("ExpansionRomBar size_read not yet implemented");
                                        } else {
                                            // let old_vaddr = dev.read_emu(offset, size).unwrap() as u64;
                                            let _ = dev.write_emu(offset, size, value);
                                            // TODO: add gpm change for rom
                                        }
                                    } else {
                                        mmio.value = if rom_size_read {
                                            dev.read_emu(offset, size).unwrap()
                                        } else {
                                            rom.get_size_with_flag().try_into().unwrap()
                                        };
                                    }
                                }
                                EndpointField::ID => {
                                    if !is_write {
                                        mmio.value = dev.read_emu(offset, size).unwrap() as usize;
                                    }
                                }
                                _ => {}
                            }
                        }
                        HeaderType::PciBridge => {
                            // TODO: add emu for bridge, actually it is same with endpoint
                            warn!("bridge emu rw");
                        }
                        _ => {
                            warn!("unhanled pci type {:#?}", config_type);
                        }
                    }
                }
                _ => {
                    if mmio.is_write {
                        super::vpci_dev::vpci_dev_write_cfg(dev_type, dev.clone(), offset, size, value).unwrap();
                    } else {
                        mmio.value = super::vpci_dev::vpci_dev_read_cfg(dev_type, dev.clone(), offset, size).unwrap() as usize;
                    }
                }
            }
        }
    }

    info!(
        "vbdf {:#?} reg 0x{:x} {} 0x{:x}",
        vbdf,
        offset,
        if is_write { "write" } else { "read" },
        mmio.value
    );

    Ok(())
}

fn handle_device_not_found(mmio: &mut MMIOAccess, offset: PciConfigAddress) {
    /* if the dev is None, just return 0xFFFF_FFFF when read ID */
    if !mmio.is_write {
        match EndpointField::from(offset as usize, mmio.size) {
            EndpointField::ID => {
                mmio.value = 0xFFFF_FFFF;
            }
            _ => {
                // warn!("unhandled pci mmio read, addr: {:#x?}", mmio.address);
                mmio.value = 0;
            }
        }
    }
}

pub fn mmio_vpci_handler(mmio: &mut MMIOAccess, _base: usize) -> HvResult {
    // info!("mmio_vpci_handler {:#x}", mmio.address);
    let zone_id = this_zone_id();
    let zone = this_zone();
    let offset = (mmio.address & 0xfff) as PciConfigAddress;
    let base = mmio.address as PciConfigAddress - offset + _base as PciConfigAddress;

    let dev: Option<ArcRwLockVirtualPciConfigSpace> = {
        let mut guard = zone.write();
        let vbus = &mut guard.vpci_bus;
        vbus.get_device_by_base(base)
    };


    if let Some(dev) = dev {
        handle_config_space_access(dev, mmio, offset, zone_id)?;
    } else {
        handle_device_not_found(mmio, offset);
    }

    Ok(())
}

pub fn mmio_vpci_handler_dbi(mmio: &mut MMIOAccess, _base: usize) -> HvResult {
    // info!("mmio_vpci_handler_dbi {:#x}", mmio.address);

    if mmio.address >= 0x300000
    /* ATU base */
    {
        mmio_perform_access(_base, mmio);
    } else if mmio.address >= BIT_LENTH {
        // dbi read
        mmio_perform_access(_base, mmio);
    } else {
        let offset = (mmio.address & 0xfff) as PciConfigAddress;
        let zone_id = this_zone_id();
        let zone = this_zone();
        let mut guard = zone.write();

        let base = mmio.address as PciConfigAddress - offset + _base as PciConfigAddress;

        let dev: Option<ArcRwLockVirtualPciConfigSpace> = {
            let vbus = &mut guard.vpci_bus;
            vbus.get_device_by_base(base)
        };
        
        if let Some(dev) = dev {
            handle_config_space_access(dev, mmio, offset, zone_id)?;
        } else {
            handle_device_not_found(mmio, offset);
        }
    }

    Ok(())
}

fn handle_config_space_access_direct(
    dev: ArcRwLockVirtualPciConfigSpace,
    mmio: &mut MMIOAccess,
    offset: PciConfigAddress,
    zone_id: usize,
    is_root: bool,
    is_dev_belong_to_zone: bool,
) -> HvResult {
    let size = mmio.size;
    let value = mmio.value;
    let is_write = mmio.is_write;
    let vbdf = dev.get_bdf();

    if (offset as usize) >= BIT_LENTH {
        warn!("invalid pci offset {:#x}", offset);
        if !is_write {
            mmio.value = 0;
        }
        return Ok(());
    }

    if is_dev_belong_to_zone || is_root {
        match dev.access(offset, size) {
            false => {
                info!(
                    "hw vbdf {:#?} reg 0x{:x} try {} {}",
                    vbdf,
                    offset,
                    if is_write { "write" } else { "read" },
                    if is_write {
                        format!(" 0x{:x}", mmio.value)
                    } else {
                        String::new()
                    }
                );
                if is_write {
                    dev.write_hw(offset, size, value)?;
                } else {
                    mmio.value = dev.read_hw(offset, size).unwrap();
                }
            }
            true => {
                info!(
                    "emu vbdf {:#?} reg 0x{:x} try {} {}",
                    vbdf,
                    offset,
                    if is_write { "write" } else { "read" },
                    if is_write {
                        format!(" 0x{:x}", mmio.value)
                    } else {
                        String::new()
                    }
                );
                match dev.get_config_type() {
                    HeaderType::Endpoint => {
                        match EndpointField::from(offset as usize, size) {
                            EndpointField::ID => {
                                if !is_write {
                                    if is_dev_belong_to_zone {
                                        mmio.value = dev.read_emu(offset, size).unwrap();
                                    } else {
                                        if is_root {
                                            /* just a id no one used now
                                             * here let root allocate resources but not drive the device
                                             */
                                            mmio.value = 0xFFFD_4106;
                                        }
                                    }
                                }
                            }
                            EndpointField::Bar(slot) => {
                                let bar = dev.get_bararr()[slot];
                                let bar_type = bar.get_type();
                                if bar_type != PciMemType::default() {
                                    if is_write {
                                        if (value & 0xfffffff0) == 0xfffffff0 {
                                            dev.set_bar_size_read(slot);
                                        } else {
                                                let _ = dev.write_emu(offset, size, value);
                                                if (bar_type == PciMemType::Mem32)
                                                | (bar_type == PciMemType::Mem64High)
                                                | (bar_type == PciMemType::Io) {
                                                    let old_vaddr = bar.get_virtual_value64() & !0xf;
                                                    let new_vaddr = {
                                                        if bar_type == PciMemType::Mem64High {
                                                            /* last 4bit is flag, not address and need ignore
                                                            * flag will auto add when set_value and set_virtual_value
                                                            */
                                                            dev.read_emu64(offset - 0x4).unwrap() & !0xf
                                                        } else {
                                                            (value as u64) & !0xf
                                                        }
                                                    };

                                                    dev.set_bar_virtual_value(slot, new_vaddr);
                                                    if bar_type == PciMemType::Mem64High {
                                                        dev.set_bar_virtual_value(slot - 1, new_vaddr);
                                                    }

                                                    let paddr = if is_root {
                                                        dev.set_bar_value(slot, new_vaddr);
                                                        if bar_type == PciMemType::Mem64High {
                                                            dev.set_bar_value(slot - 1, new_vaddr);
                                                        }
                                                        new_vaddr as HostPhysAddr
                                                    } else {
                                                        bar.get_value64() as HostPhysAddr
                                                    };

                                                    let bar_size = if crate::memory::addr::is_aligned(
                                                        bar.get_size() as usize,
                                                    ) {
                                                        bar.get_size()
                                                    } else {
                                                        crate::memory::PAGE_SIZE as u64
                                                    };
                                                    let new_vaddr = if !crate::memory::addr::is_aligned(new_vaddr as usize) {
                                                        crate::memory::addr::align_up(new_vaddr as usize) as u64
                                                    } else {
                                                        new_vaddr as u64
                                                    };

                                                    let zone = this_zone();
                                                    let mut guard = zone.write();
                                                    let gpm = &mut guard.gpm;
                                                    
                                                    if !gpm.try_delete(old_vaddr.try_into().unwrap()).is_ok() {
                                                        warn!(
                                                            "delete bar {}: can not found 0x{:x}",
                                                            slot, old_vaddr
                                                        );
                                                    }
                                                    gpm.try_insert(MemoryRegion::new_with_offset_mapper(
                                                        new_vaddr as GuestPhysAddr,
                                                        paddr as HostPhysAddr,
                                                        bar_size as _,
                                                        MemFlags::READ | MemFlags::WRITE,
                                                    ))?;
                                                    /* after update gpm, mem barrier is needed
                                                        */
                                                    #[cfg(target_arch = "aarch64")]
                                                    unsafe {
                                                        core::arch::asm!("isb");
                                                        core::arch::asm!("tlbi vmalls12e1is");
                                                        core::arch::asm!("dsb nsh");
                                                    }
                                                    /* after update gpm, need to flush iommu table
                                                        * in x86_64
                                                        */
                                                    #[cfg(target_arch = "x86_64")]
                                                    crate::arch::iommu::flush(
                                                        zone_id,
                                                        vbdf.bus,
                                                        (vbdf.device << 3) + vbdf.function,
                                                    );
                                                }
                                        }
                                    } else {
                                        mmio.value = if bar.get_size_read() {
                                            let r = bar.get_size_with_flag().try_into().unwrap();
<<<<<<< HEAD

=======
                                            dev.clear_bar_size_read(slot);
>>>>>>> 767820a9
                                            r
                                        } else {
                                            bar.get_virtual_value() as usize
                                        }
                                    }
                                } else {
                                    mmio.value = 0;
                                }
                            }
                            EndpointField::ExpansionRomBar => {
                                let rom = dev.get_rom();
                                let rom_size_read = rom.get_size_read();
                                if is_write {
                                    if (mmio.value & 0xfffff800) == 0xfffff800 {
                                        // TODO: Add method to set rom size_read flag
                                        warn!("ExpansionRomBar size_read not yet implemented for direct handler");
                                    } else {
                                        // let old_vaddr = dev.read_emu(offset, size).unwrap() as u64;
                                        let _ = dev.write_emu(offset, size, value);
                                        // TODO: add gpm change for rom
                                    }
                                } else {
                                    mmio.value = if rom_size_read {
                                        dev.read_emu(offset, size).unwrap()
                                    } else {
                                        rom.get_size_with_flag().try_into().unwrap()
                                    };
                                }
                            }
                            _ => {
                                mmio.value = 0;
                            }
                        }
                    }
                    HeaderType::PciBridge => {
                        // TODO: add emu for bridge, actually it is same with endpoint
                        warn!("bridge emu rw");
                    }
                    _ => {
                        warn!("unhanled pci type {:#?}", dev.get_config_type());
                    }
                }
            }                
            _ => {
                if mmio.is_write {
                    super::vpci_dev::vpci_dev_write_cfg(dev.get_dev_type(), dev.clone(), offset, size, value).unwrap();
                } else {
                    mmio.value = super::vpci_dev::vpci_dev_read_cfg(dev.get_dev_type(), dev.clone(), offset, size).unwrap() as usize;
                }
            }
        }
    }
    info!(
        "vbdf {:#?} reg 0x{:x} {} 0x{:x}",
        vbdf,
        offset,
        if is_write { "write" } else { "read" },
        mmio.value
    );

    Ok(())
}

pub fn mmio_vpci_direct_handler(mmio: &mut MMIOAccess, _base: usize) -> HvResult {
    let zone_id = this_zone_id();
    let zone = this_zone();
    let offset = (mmio.address & 0xfff) as PciConfigAddress;
    let base = mmio.address as PciConfigAddress - offset + _base as PciConfigAddress;
    let mut is_dev_belong_to_zone = false;


    let dev: Option<ArcRwLockVirtualPciConfigSpace> = {
        let mut guard = zone.write();
        let vbus = &mut guard.vpci_bus;
        if let Some(dev) = vbus.get_device_by_base(base) {
            is_dev_belong_to_zone = true;
            Some(dev)
        } else {
            drop(guard);
            let global_pcie_list = GLOBAL_PCIE_LIST.lock();
            global_pcie_list
                .values()
                .find(|dev| dev.read().get_base() == base)
                .cloned()
        }
    };

    let dev = match dev {
        Some(dev) => dev,
        None => {
            handle_device_not_found(mmio, offset);
            return Ok(());
        }
    };

    let is_root = is_this_root_zone();

    handle_config_space_access_direct(dev, mmio, offset, zone_id, is_root, is_dev_belong_to_zone);
    
    Ok(())
}<|MERGE_RESOLUTION|>--- conflicted
+++ resolved
@@ -1684,11 +1684,7 @@
                                     } else {
                                         mmio.value = if bar.get_size_read() {
                                             let r = bar.get_size_with_flag().try_into().unwrap();
-<<<<<<< HEAD
-
-=======
                                             dev.clear_bar_size_read(slot);
->>>>>>> 767820a9
                                             r
                                         } else {
                                             bar.get_virtual_value() as usize
